FROM node:current-alpine

VOLUME /data/ /config/

WORKDIR /usr/src/app

COPY . /usr/src/app

<<<<<<< HEAD
=======
# git is needed to install Half-Shot/slackdown
>>>>>>> 3eaff717
RUN apk add git && npm install --only=production

EXPOSE 9898
EXPOSE 5858

ENTRYPOINT [ "node", "app.js", "-c", "/config/config.yaml" ]
CMD [ "-p", "5858", "-f", "/config/slack-registration.yaml" ]<|MERGE_RESOLUTION|>--- conflicted
+++ resolved
@@ -6,10 +6,7 @@
 
 COPY . /usr/src/app
 
-<<<<<<< HEAD
-=======
 # git is needed to install Half-Shot/slackdown
->>>>>>> 3eaff717
 RUN apk add git && npm install --only=production
 
 EXPOSE 9898
