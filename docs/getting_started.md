--- conflicted
+++ resolved
@@ -80,17 +80,10 @@
     `$ yarn start -r -c config/config.yaml -u "http://$HOST:$MATRIX_PORT"`
    or with docker:
    
-<<<<<<< HEAD
-```sh
-$ docker run -v /path/to/config/:/config/ matrixdotorg/matrix-appservice-slack \ 
-    -r -c /config/config.yaml -u "http://$HOST:$MATRIX_PORT" -f /config/slack-registration.yaml
-```
-=======
    ```sh
    $ docker run --volume /path/to/config/:/config/ matrixdotorg/matrix-appservice-slack \ 
       -r -c /config/config.yaml -u "http://$HOST:$MATRIX_PORT" -f /config/slack-registration.yaml
    ```
->>>>>>> 0b52db9e
 
 1. Start the actual application service:
 
