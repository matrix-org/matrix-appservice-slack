/*
Copyright 2019 The Matrix.org Foundation C.I.C.

Licensed under the Apache License, Version 2.0 (the "License");
you may not use this file except in compliance with the License.
You may obtain a copy of the License at

    http://www.apache.org/licenses/LICENSE-2.0

Unless required by applicable law or agreed to in writing, software
distributed under the License is distributed on an "AS IS" BASIS,
WITHOUT WARRANTIES OR CONDITIONS OF ANY KIND, either express or implied.
See the License for the specific language governing permissions and
limitations under the License.
*/

import { Logging, Bridge, MatrixUser } from "matrix-appservice-bridge";
import * as rp from "request-promise-native";
import { Request, Response} from "express";
import { Main } from "./Main";
import { HTTP_CODES } from "./BaseSlackHandler";
import { ConversationsListResponse, AuthTestResponse } from "./SlackResponses";

const log = Logging.get("Provisioning");

type CommandFunc = (main: Main, req: Request, res: Response, ...params: string[]) => void|Promise<void>;
export const commands: {[verb: string]: Command} = {};

type Param = string;

export class Command {
    private params: Param[];
    private func: CommandFunc;
    constructor(opts: {params: Param[], func: CommandFunc}) {
        this.params = opts.params;
        this.func = opts.func;
    }

    public async run(main: Main, req: Request, res: Response) {
        const body = req.body;
        const args: [Main, Request, Response, ...string[]] = [main, req, res];
        for (const param of this.params) {
            if (!(param in body)) {
                res.status(HTTP_CODES.CLIENT_ERROR).json({error: `Required parameter ${param} missing`});
                return;
            }

            args.push(body[param]);
        }

        try {
            await this.func.apply(this, args);
        } catch (err) {
            log.error("Provisioning command threw an error:", err);
            res.status(err.code || HTTP_CODES.SERVER_ERROR).json({error: err.text || err.message || err});
        }
    }
}

export async function handle(main: Main, verb: string, req: Request, res: Response) {
    const prov = commands[verb];

    if (!prov) {
        res.status(HTTP_CODES.NOT_FOUND).json({error: "Unrecognised provisioning command " + verb});
        return;
    }
    try {
        await prov.run(main, req, res);
    } catch (e) {
        log.error("Provisioning command failed:", e);
        res.status(HTTP_CODES.SERVER_ERROR).json({error: "Provisioning command failed " + e});
    }
}

export function addAppServicePath(bridge: Bridge, main: Main) {
    bridge.addAppServicePath({
        handler: async (req: Request, res: Response) => {
            const verb = req.params.verb;
            log.info("Received a _matrix/provision request for " + verb);
            await handle(main, verb, req, res);
        },
        method: "POST",
        path: "/_matrix/provision/:verb",
    });
}

commands.getbotid = new Command({
    params: [],
    func(main, req, res) {
        res.json({bot_user_id: main.botUserId});
    },
});

commands.authurl = new Command({
    params: ["user_id", "puppeting"],
    func(main, req, res, userId, puppeting) {
        if (!main.oauth2) {
            res.status(HTTP_CODES.CLIENT_ERROR).json({
                error: "OAuth2 not configured on this bridge",
            });
            return;
        }
        const token = main.oauth2.getPreauthToken(userId);
        const authUri = main.oauth2.makeAuthorizeURL(
            token,
            token,
            puppeting === "true",
        );
        res.json({
            auth_uri: authUri,
        });
    },
});

commands.logout = new Command({
    params: ["user_id", "slack_id"],
    async func(main, req, res, userId, slackId) {
        if (!main.oauth2) {
            res.status(HTTP_CODES.NOT_FOUND).json({
                error: "OAuth2 not configured on this bridge",
            });
            return;
        }
        let matrixUser = await main.datastore.getMatrixUser(userId);
        matrixUser = matrixUser ? matrixUser : new MatrixUser(userId);
        const accounts = matrixUser.get("accounts") || {};
        delete accounts[slackId];
        matrixUser.set("accounts", accounts);
        await main.datastore.storeMatrixUser(matrixUser);
        log.info(`Removed account ${slackId} from ${slackId}`);
    },
});

commands.channels = new Command({
    params: ["user_id", "team_id"],
    async func(main, req, res, userId, teamId) {
        log.debug(`${userId} for ${teamId} requested their channels`);
        const matrixUser = await main.datastore.getMatrixUser(userId);
        const isAllowed = matrixUser !== null &&
            Object.values(matrixUser.get("accounts") as {[key: string]: {team_id: string}}).find((acct) =>
                acct.team_id === teamId,
            );
        if (!isAllowed) {
            res.status(HTTP_CODES.CLIENT_ERROR).json({error: "User is not part of this team!"});
            throw undefined;
        }
        const team = await main.datastore.getTeam(teamId);
        if (team === null) {
            throw Error("No team token for this team_id");
        }
        const cli = await main.clientFactory.getTeamClient(teamId);
        const response = (await cli.conversations.list({
            exclude_archived: true,
            limit: 100, // TODO: Pagination
            types: "public_channel", // TODO: In order to show private channels, we need the identity of the caller.
        })) as ConversationsListResponse;
        if (!response.ok) {
            log.error(`Failed trying to fetch channels for ${teamId}.`, response);
            res.status(HTTP_CODES.SERVER_ERROR).json({error: "Failed to fetch channels"});
            return;
        }
        res.json({
            channels: response.channels.map((chan) => ({
                // We deliberately filter out extra information about a channel here
                id: chan.id,
                name: chan.name,
                purpose: chan.purpose,
                topic: chan.topic,
            })),
        });
    },
});

commands.teams = new Command({
    params: ["user_id"],
    async func(main, req, res, userId) {
        log.debug(`${userId} requested their teams`);
        const matrixUser = await main.datastore.getMatrixUser(userId);
        if (matrixUser === null) {
            res.status(HTTP_CODES.NOT_FOUND).json({error: "User has no accounts setup"});
            return;
        }
        const accounts = matrixUser.get("accounts");
        const results = await Promise.all(Object.keys(accounts).map(async (slackId) => {
            const account = accounts[slackId];
            return main.datastore.getTeam(account.team_id).then(
                (team) => ({team, slack_id: slackId}),
            );
        }));
        const teams = results.map((account) => ({
            id: account.team!.id,
            name: account.team!.name,
            slack_id: account.slack_id,
        }));
        res.json({ teams });
    },
});

commands.accounts = new Command({
    params: ["user_id"],
    async func(main, _, res, userId) {
        log.debug(`${userId} requested their puppeted accounts`);
        const allPuppets = await main.datastore.getPuppetedUsers();
        const accts = allPuppets.filter((p) => p.matrixId === userId);
        // tslint:disable-next-line: no-any
        const accounts = await Promise.all(accts.map(async (acct: any) => {
            delete acct.token;
            const client = await main.clientFactory.getClientForUser(acct.teamId, acct.matrixId);
            if (client) {
                try {
                    const identity = (await client.auth.test()) as AuthTestResponse;
                    acct.identity = {
                        team: identity.team,
                        name: identity.user,
                    };
                    acct.isLast = allPuppets.filter((t) => t.teamId).length < 2;
                } catch (ex) {
                    return acct;
                }
            }
            return acct;
        }));
        res.json({ accounts });
    },
});

commands.removeaccount = new Command({
    params: ["user_id", "team_id"],
    async func(main, _, res, userId, teamId) {
        log.debug(`${userId} is removing their account on ${teamId}`);
<<<<<<< HEAD
        // XXX: Revoking the token seems to revoke the bot's token too, which is
        //      obviously unwanted behaviour.
        // const client = await main.clientFactory.getClientForUser(teamId, userId);
        // if (client) {
        //     await client.auth.revoke();
        // }
=======
        const isLast = (await main.datastore.getPuppetedUsers()).filter((t) => t.teamId).length < 2;
        if (isLast) {
            log.warn("This is the last user on the workspace which means we will lose access to the team token!");
        }
        const client = await main.clientFactory.getClientForUser(teamId, userId);
        if (client) {
            await client.auth.revoke();
        }
>>>>>>> e9973793
        await main.datastore.removePuppetTokenByMatrixId(teamId, userId);
        res.json({ });
    },
});
commands.getlink = new Command({
    params: ["matrix_room_id", "user_id"],
    async func(main, req, res, matrixRoomId, userId) {
        const room = main.getRoomByMatrixRoomId(matrixRoomId);
        if (!room) {
            res.status(HTTP_CODES.NOT_FOUND).json({error: "Link not found"});
            return;
        }

        log.info(`Need to enquire if ${userId} is allowed get links for ${matrixRoomId}`);
        const allowed = await main.checkLinkPermission(matrixRoomId, userId);
        if (!allowed) {
            throw {
                code: HTTP_CODES.FORBIDDEN,
                text: `${userId} is not allowed to provision links in ${matrixRoomId}`,
            };
        }

        // Convert the room 'status' into a integration manager 'status'
        let status = room.getStatus();
        if (status.match(/^ready/)) {
            // OK
        } else if (status === "pending-params") {
            status = "partial";
        } else if (status === "pending-name") {
            status = "pending";
        } else {
            status = "unknown";
        }

        let authUri;
        let stordTeamExists = room.SlackTeamId !== undefined;

        if (room.SlackTeamId) {
            stordTeamExists = (await main.datastore.getTeam(room.SlackTeamId)) !== null;
        }

        if (main.oauth2 && !stordTeamExists) {
            // We don't have an auth token but we do have the ability
            // to ask for one
            authUri = main.oauth2.makeAuthorizeURL(
                room,
                room.InboundId,
            );
        }

        res.json({
            auth_uri: authUri,
            inbound_uri: main.getInboundUrlForRoom(room),
            isWebhook: room.SlackWebhookUri !== undefined,
            matrix_room_id: matrixRoomId,
            slack_channel_id: room.SlackChannelId,
            slack_channel_name: room.SlackChannelName,
            slack_webhook_uri: room.SlackWebhookUri,
            status,
            team_id: room.SlackTeamId,
        });
    },
});

commands.link = new Command({
    params: ["matrix_room_id", "user_id"],
    async func(main, req, res, matrixRoomId, userId) {
        log.info(`Need to enquire if ${userId} is allowed to link ${matrixRoomId}`);

        // Ensure we are in the room.
        await main.botIntent.join(matrixRoomId);

        const params = req.body;
        const opts = {
            matrix_room_id: matrixRoomId,
            slack_channel_id: params.channel_id,
            slack_webhook_uri: params.slack_webhook_uri,
            team_id: params.team_id,
            user_id: params.user_id,
        };

        // Check if the user is in the team.
        if (opts.team_id && !(await main.matrixUserInSlackTeam(opts.team_id, opts.user_id))) {
            return Promise.reject({
                code: HTTP_CODES.FORBIDDEN,
                text: `${userId} is not in this team.`,
            });
        }
        if (!(await main.checkLinkPermission(matrixRoomId, userId))) {
            return Promise.reject({
                code: HTTP_CODES.FORBIDDEN,
                text: `${userId} is not allowed to provision links in ${matrixRoomId}`,
            });
        }
        const room = await main.actionLink(opts);
        // Convert the room 'status' into a integration manager 'status'
        let status = room.getStatus();
        if (status === "ready") {
            // OK
        } else if (status === "pending-params") {
            status = "partial";
        } else if (status === "pending-name") {
            status = "pending";
        } else {
            status = "unknown";
        }
        log.info(`Result of link for ${matrixRoomId} -> ${status} ${opts.slack_channel_id}`);
        res.json({
            inbound_uri: main.getInboundUrlForRoom(room),
            matrix_room_id: matrixRoomId,
            slack_channel_name: room.SlackChannelName,
            slack_webhook_uri: room.SlackWebhookUri,
            status,
        });
    },
});

commands.unlink = new Command({
    params: ["matrix_room_id", "user_id"],
    async func(main, req, res, matrixRoomId, userId) {
        log.info(`Need to enquire if ${userId} is allowed to unlink ${matrixRoomId}`);

        const allowed = await main.checkLinkPermission(matrixRoomId, userId);
        if (!allowed) {
            throw {
                code: HTTP_CODES.FORBIDDEN,
                text: `${userId} is not allowed to provision links in ${matrixRoomId}`,
            };
        }
        await main.actionUnlink({matrix_room_id: matrixRoomId});
        res.json({});
    },
});<|MERGE_RESOLUTION|>--- conflicted
+++ resolved
@@ -228,14 +228,6 @@
     params: ["user_id", "team_id"],
     async func(main, _, res, userId, teamId) {
         log.debug(`${userId} is removing their account on ${teamId}`);
-<<<<<<< HEAD
-        // XXX: Revoking the token seems to revoke the bot's token too, which is
-        //      obviously unwanted behaviour.
-        // const client = await main.clientFactory.getClientForUser(teamId, userId);
-        // if (client) {
-        //     await client.auth.revoke();
-        // }
-=======
         const isLast = (await main.datastore.getPuppetedUsers()).filter((t) => t.teamId).length < 2;
         if (isLast) {
             log.warn("This is the last user on the workspace which means we will lose access to the team token!");
@@ -244,7 +236,6 @@
         if (client) {
             await client.auth.revoke();
         }
->>>>>>> e9973793
         await main.datastore.removePuppetTokenByMatrixId(teamId, userId);
         res.json({ });
     },
