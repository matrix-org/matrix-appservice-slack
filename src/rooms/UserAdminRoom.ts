--- conflicted
+++ resolved
@@ -15,13 +15,8 @@
 const onboardingTemplatePath = path.resolve(path.join(__dirname, "../.." , "templates/onboarding"));
 
 export class UserAdminRoom {
-<<<<<<< HEAD
-    public static IsAdminRoomInvite(event: any, botId: string): boolean {
-        return (event.content.membership === "invite" &&
-=======
-    public static IsAdminRoomInvite(event: {content?: Record<string, unknown>, state_key?: unknown}, botId: string): boolean {
+    public static IsAdminRoomInvite(event: {content?: Record<string, unknown>, state_key?: string}, botId: string): boolean {
         return (event.content?.membership === "invite" &&
->>>>>>> 7cc287da
                 event.state_key === botId &&
                 event.content?.is_direct === true);
     }
