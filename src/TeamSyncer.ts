--- conflicted
+++ resolved
@@ -88,14 +88,6 @@
                 log.info(`Not syncing ${teamId}, team is not configured to sync`);
                 continue;
             }
-<<<<<<< HEAD
-            functionsForQueue.push(async () => {
-                log.info("Syncing team", teamId);
-                await this.syncItems(teamId, client, "user");
-                await this.syncItems(teamId, client, "channel");
-                await this.syncCustomEmoji(teamId, client);
-            });
-=======
             const team = await this.main.datastore.getTeam(teamId);
             if (!team || !team.domain) {
                 log.info(`Not syncing ${teamId}, no team configured in store`);
@@ -103,7 +95,7 @@
             }
             functionsForQueue.push(async () => this.syncUsers(team, client));
             functionsForQueue.push(async () => this.syncChannels(teamId, client));
->>>>>>> e06aa611
+            functionsForQueue.push(async () => this.syncCustomEmoji(teamId, client));
         }
         try {
             log.info("Waiting for all teams to sync");
@@ -121,11 +113,7 @@
             log.warn(`Not syncing userss for ${team.id}`);
             return;
         }
-<<<<<<< HEAD
-        let itemList: any[] = [];
-=======
         const itemList: ISlackUser[] = [];
->>>>>>> e06aa611
         let cursor: string|undefined;
         for (let i = 0; i < TEAM_SYNC_FAILSAFE && (cursor === undefined || cursor !== ""); i++) {
             const res = (await client.users.list({
@@ -365,7 +353,6 @@
         }
     }
 
-<<<<<<< HEAD
     public async syncCustomEmoji(teamId: string, client: WebClient): Promise<void> {
         // if (!this.getTeamSyncConfig(teamId, 'customEmoji')) {
         //     log.warn(`Not syncing custom emoji for ${teamId}`);
@@ -409,10 +396,7 @@
         return this.main.datastore.deleteCustomEmoji(teamId, name);
     }
 
-    public async onChannelDeleted(teamId: string, channelId: string) {
-=======
     public async onChannelDeleted(teamId: string, channelId: string): Promise<void> {
->>>>>>> e06aa611
         log.info(`${teamId} removed channel ${channelId}`);
         if (!this.getTeamSyncConfig(teamId, "channel", channelId)) {
             return;
