/*
Copyright 2019 The Matrix.org Foundation C.I.C.

Licensed under the Apache License, Version 2.0 (the "License");
you may not use this file except in compliance with the License.
You may obtain a copy of the License at

    http://www.apache.org/licenses/LICENSE-2.0

Unless required by applicable law or agreed to in writing, software
distributed under the License is distributed on an "AS IS" BASIS,
WITHOUT WARRANTIES OR CONDITIONS OF ANY KIND, either express or implied.
See the License for the specific language governing permissions and
limitations under the License.
*/

import * as rp from "request-promise-native";
import { Logging, Intent } from "matrix-appservice-bridge";
import { SlackGhost } from "./SlackGhost";
import { Main, METRIC_SENT_MESSAGES } from "./Main";
import { default as substitutions, getFallbackForMissingEmoji, IMatrixToSlackResult } from "./substitutions";
import * as emoji from "node-emoji";
import { ISlackMessageEvent, ISlackEvent, ISlackFile } from "./BaseSlackHandler";
import { WebClient } from "@slack/web-api";
import { ChatUpdateResponse,
    ChatPostMessageResponse, ConversationsInfoResponse, FileInfoResponse } from "./SlackResponses";
import { RoomEntry, EventEntry, TeamEntry } from "./datastore/Models";

const log = Logging.get("BridgedRoom");

interface IBridgedRoomOpts {
    matrix_room_id: string;
    inbound_id: string;
    slack_channel_name?: string;
    slack_channel_id?: string;
    slack_webhook_uri?: string;
    slack_team_id?: string;
    slack_type?: string;
    is_private?: boolean;
    puppet_owner?: string;
}

interface ISlackChatMessagePayload extends IMatrixToSlackResult {
    as_user?: boolean;
    channel?: string;
    thread_ts?: string;
    icon_url?: string;
}

const RECENT_MESSAGE_MAX = 10;
const PUPPET_INCOMING_DELAY_MS = 1500;

/**
 * A BridgedRoom is a 1-to-1 connection of a Matrix room and a Slack channel.
 * It adds, updates and removes ghosts on both sides to represent users from the other side.
 * It also posts as these ghosts.
 */
export class BridgedRoom {
    public get isDirty() {
        return this.dirty;
    }

    public get InboundId() {
        return this.inboundId;
    }

    public set InboundId(value) {
        this.setValue("inboundId", value);
    }

    public get SlackChannelId() {
        return this.slackChannelId;
    }

    public set SlackChannelId(value) {
        this.setValue("slackChannelId", value);
    }

    public get SlackChannelName() {
        return this.slackChannelName;
    }

    public set SlackChannelName(value) {
        this.setValue("slackChannelName", value);
    }

    public get SlackWebhookUri() {
        return this.slackWebhookUri;
    }

    public set SlackWebhookUri(value) {
        this.setValue("slackWebhookUri", value);
    }

    public get MatrixRoomId() {
        return this.matrixRoomId;
    }

    public get SlackTeamId() {
        return this.slackTeamId;
    }

    public get RemoteATime() {
        return this.slackATime;
    }

    public get MatrixATime() {
        return this.matrixATime;
    }

    public get SlackClient() {
        return this.botClient;
    }

    public get IsPrivate() {
        return this.isPrivate;
    }

    public get SlackType() {
        return this.slackType;
    }

    public migrateToNewRoomId(newRoomId: string) {
        this.matrixRoomId = newRoomId;
    }

    public static fromEntry(main: Main, entry: RoomEntry, team?: TeamEntry, botClient?: WebClient) {
        return new BridgedRoom(main, {
            inbound_id: entry.remote_id,
            matrix_room_id: entry.matrix_id,
            slack_channel_id: entry.remote.id,
            slack_channel_name: entry.remote.name,
            slack_team_id: entry.remote.slack_team_id,
            slack_webhook_uri: entry.remote.webhook_uri,
            puppet_owner: entry.remote.puppet_owner,
            is_private: entry.remote.slack_private,
            slack_type: entry.remote.slack_type,
        }, team, botClient);
    }

    private matrixRoomId: string;
    private inboundId: string;
    private slackChannelName?: string;
    private slackChannelId?: string;
    private slackWebhookUri?: string;
    private slackTeamId?: string;
    private slackType?: string;
    private isPrivate?: boolean;
    private puppetOwner?: string;

    // last activity time in epoch seconds
    private slackATime?: number;
    private matrixATime?: number;
    private intent: Intent;
    // Is the matrix room in use by the bridge.
    public MatrixRoomActive: boolean;
    private recentSlackMessages: string[] = [];

    private slackSendLock: Promise<void> = Promise.resolve();

    /**
     * True if this instance has changed from the version last read/written to the RoomStore.
     */
    private dirty: boolean;

    constructor(private main: Main, opts: IBridgedRoomOpts, private team?: TeamEntry, private botClient?: WebClient) {

        this.MatrixRoomActive = true;
        if (!opts.inbound_id) {
            throw Error("BridgedRoom requires an inbound ID");
        }
        if (!opts.matrix_room_id) {
            throw Error("BridgedRoom requires an Matrix Room ID");
        }

        this.matrixRoomId = opts.matrix_room_id;
        this.inboundId = opts.inbound_id;
        this.slackChannelName = opts.slack_channel_name;
        this.slackChannelId = opts.slack_channel_id;
        this.slackWebhookUri = opts.slack_webhook_uri;
        this.slackTeamId = opts.slack_team_id;
        this.slackType = opts.slack_type || "channel";
        if (opts.is_private === undefined) {
            opts.is_private = false;
        }
        this.isPrivate = opts.is_private;
        this.puppetOwner = opts.puppet_owner;
        this.dirty = true;
    }

    public updateUsingChannelInfo(channelInfo: ConversationsInfoResponse) {
        const chan = channelInfo.channel;
        this.setValue("isPrivate", chan.is_private);
        if (chan.is_channel) {
            this.setValue("slackType", "channel");
        } else if (chan.is_mpim) {
            // note: is_group is also set for mpims, so order is important
            this.setValue("slackType", "mpim");
        } else if (chan.is_group) {
            this.setValue("slackType", "group");
        } else if (chan.is_im) {
            this.setValue("slackType", "im");
        } else {
            this.setValue("slackType", "unknown");
        }
    }

    public getStatus() {
        if (!this.slackWebhookUri && !this.botClient) {
            return "pending-params";
        }
        if (!this.slackChannelName) {
            return "pending-name";
        }
        if (!this.botClient) {
            return "ready-no-token";
        }
        return "ready";
    }

    /**
     * Returns data to write to the RoomStore
     * As a side-effect will also clear the isDirty() flag
     */
    public toEntry(): RoomEntry {
        const entry = {
            id: `INTEG-${this.inboundId}`,
            matrix_id: this.matrixRoomId,
            remote: {
                id: this.slackChannelId!,
                name: this.slackChannelName!,
                slack_team_id: this.slackTeamId!,
                slack_type: this.slackType!,
                slack_private: this.isPrivate!,
                webhook_uri: this.slackWebhookUri!,
                puppet_owner: this.puppetOwner!,
            },
            remote_id: this.inboundId,
        };
        this.dirty = false;
        return entry;
    }

    public async getClientForRequest(userId: string) {
        const puppet = await this.main.clientFactory.getClientForUserWithId(this.SlackTeamId!, userId);
        if (puppet) {
            return puppet;
        }
        if (this.botClient) {
            return {
                id: "BOT",
                client: this.botClient,
            };
        }
        return null;
    }

    public async onMatrixReaction(message: any) {
        const relatesTo = message.content["m.relates_to"];
        const eventStore = this.main.datastore;
        const event = await eventStore.getEventByMatrixId(message.room_id, relatesTo.event_id);

        // If we don't get an event then exit
        if (event === null) {
            log.debug("Could not find event to react to.");
            return;
        }

        // Convert the unicode emoji into a slack emote name
        let emojiKeyName: string;
        const emojiItem = emoji.find(relatesTo.key);
        if (emojiItem !== undefined) {
            emojiKeyName = emojiItem.key;
        } else {
            emojiKeyName = relatesTo.key;
            // Strip the colons
            if (emojiKeyName.startsWith(":") && emojiKeyName.endsWith(":")) {
                emojiKeyName = emojiKeyName.substring(1, emojiKeyName.length - 1);
            }
        }
        const clientForRequest = await this.getClientForRequest(message.sender);
        if (!clientForRequest) {
            log.warn("No client to handle reaction");
            return;
        }
        const { client, id } = clientForRequest;
        // We must do this before sending to avoid racing
        // Use the unicode key for uniqueness
        this.addRecentSlackMessage(`reactadd:${relatesTo.key}:${id}:${event.slackTs}`);

        // TODO: This only works once from matrix if we are sending the event as the
        // bot user.
        const res = await client.reactions.add({
            as_user: false,
            channel: this.slackChannelId,
            name: emojiKeyName,
            timestamp: event.slackTs,
        });
        log.info(`Reaction :${emojiKeyName}: added to ${event.slackTs}`);

        if (!res.ok) {
            log.error("HTTP Error: ", res.error);
            return;
        }
        // TODO: Add this event to the event store
        // Unfortunately reactions.add does not return the ts of the reactions event.
        // So we can't store it in the event store
    }

    public async onMatrixRedaction(message: any) {
        const clientForRequest = await this.getClientForRequest(message.sender);
        if (!clientForRequest) {
            log.warn("No client to handle redaction");
            return;
        }
        const { client } = clientForRequest;

        const event = await this.main.datastore.getEventByMatrixId(message.room_id, message.redacts);

        // If we don't get an event then exit
        if (event === null) {
            log.debug(`Could not find event '${message.redacts}' in room '${message.room_id}' to delete.`);
            return;
        }

        const res = await client.chat.delete({
            as_user: false,
            channel: this.slackChannelId!,
            ts: event.slackTs,
        });

        if (!res.ok) {
            log.error("HTTP Error: ", res.error);
            return;
        }
        return res;
    }

    public async onMatrixEdit(message: any) {
        const clientForRequest = await this.getClientForRequest(message.user_id);
        if (!clientForRequest) {
            log.warn("No client to handle edit");
            return false;
        }
        const { client } = clientForRequest;

        const event = await this.main.datastore.getEventByMatrixId(
            message.room_id,
            message.content["m.relates_to"].event_id,
        );

        if (!event) {
            log.debug("Skipping matrix edit because couldn't find event in datastore");
            return false;
        }
        // re-write the message so the matrixToSlack converter works as expected.
        let newMessage = JSON.parse(JSON.stringify(message));
        newMessage.content = message.content["m.new_content"];
        newMessage = await this.stripMatrixReplyFallback(newMessage);

        const body = await substitutions.matrixToSlack(newMessage, this.main, this.SlackTeamId!);

        if (!body || !body.text) {
            log.warn(`Dropped edit ${message.event_id}, message content could not be identified`);
            // Could not handle content, dropped
            return false;
        }

        const res = (await client.chat.update({
            ts: event.slackTs,
            as_user: false,
            channel: this.slackChannelId!,
            ...body,
            // We include this for type safety as Typescript isn't aware that body.text is defined
            // from the ...body statement.
            text: body.text,
        })) as ChatUpdateResponse;

        this.main.incCounter(METRIC_SENT_MESSAGES, {side: "remote"});
        if (!res.ok) {
            log.error("HTTP Error: ", res.error);
            throw Error("Failed to send");
        }
        // Add this event to the event store
        await this.main.datastore.upsertEvent(
            message.room_id,
            message.event_id,
            this.slackChannelId!,
            res.ts,
        );
        return true;
    }

    public async onMatrixMessage(message: any) {
        const puppetedClient = await this.main.clientFactory.getClientForUser(this.SlackTeamId!, message.user_id);
        if (!this.slackWebhookUri && !this.botClient && !puppetedClient) { return false; }
        const slackClient = puppetedClient || this.botClient;
        const user = this.main.getOrCreateMatrixUser(message.user_id);
        message = await this.stripMatrixReplyFallback(message);
        const matrixToSlackResult = await substitutions.matrixToSlack(message, this.main, this.SlackTeamId!);
        if (!matrixToSlackResult) {
            // Could not handle content, dropped.
            log.warn(`Dropped ${message.event_id}, message content could not be identified`);
            return false;
        }
        const body: ISlackChatMessagePayload = {
            ...matrixToSlackResult,
            as_user: false,
            username: user.getDisplaynameForRoom(message.room_id) || matrixToSlackResult.username,
        };
        const text = body.text;
        if (!body.attachments && !text) {
            // The message type might not be understood. In any case, we can't send something without
            // text.
            log.warn(`Dropped ${message.event_id}, message had no attachments or text`);
            return false;
        }
        const reply = await this.findParentReply(message);
        let parentStoredEvent: EventEntry | null = null;
        if (reply !== message.event_id) {
            parentStoredEvent = await this.main.datastore.getEventByMatrixId(message.room_id, reply);
            // We have a reply
            if (parentStoredEvent) {
                body.thread_ts = parentStoredEvent.slackTs;
            }
        }

        const avatarUrl = user.getAvatarUrlForRoom(message.room_id);

        if (avatarUrl && avatarUrl.indexOf("mxc://") === 0) {
            body.icon_url = this.main.getUrlForMxc(avatarUrl);
        }

        user.bumpATime();
        this.matrixATime = Date.now() / 1000;
        if (!slackClient) {
            const sendMessageParams = {
                body,
                as_user: undefined,
                headers: {},
                json: true,
                method: "POST",
                uri: this.slackWebhookUri!,
            };
            const webhookRes = await rp(sendMessageParams);
            if (webhookRes !== "ok") {
                log.error("Failed to send webhook message");
            }
            // Webhooks don't give us any ID, so we can't store this.
            return true;
        }
        if (puppetedClient) {
            body.as_user = true;
            delete body.username;
        }
        const res = (await slackClient.chat.postMessage({
            ...body,
            // Ensure that text is defined, even for attachments.
            text: text || "",
            channel: this.slackChannelId!,
            unfurl_links: true,
        })) as ChatPostMessageResponse;

        this.addRecentSlackMessage(res.ts);

        this.main.incCounter(METRIC_SENT_MESSAGES, {side: "remote"});
        // Log activity, but don't await the answer or throw errors
        this.main.datastore.upsertActivityMetrics(user, this).catch((err) => {
            log.error(`Error storing activity metrics`, err);
        });

        if (!res.ok) {
            log.error("HTTP Error: ", res.error);
            throw Error("Failed to send");
        }

        // Add this event to the event store
        await this.main.datastore.upsertEvent(
            message.room_id,
            message.event_id,
            this.slackChannelId!,
            res.ts,
        );

        // If this message is in a slack thread we need to append this message to the end of the thread list.
        if (parentStoredEvent) {
            if (parentStoredEvent._extras.slackThreadMessages === undefined) {
                parentStoredEvent._extras.slackThreadMessages = [];
            }
            parentStoredEvent._extras.slackThreadMessages.push(res.ts);
            await this.main.datastore.upsertEvent(parentStoredEvent);
        }
        return true;
    }

    public async onSlackUserLeft(slackId: string) {
        const ghost = await this.main.ghostStore.get(slackId, undefined, this.slackTeamId);
        await ghost.intent.leave(this.matrixRoomId);
    }

    public async onSlackUserJoin(slackId: string, wasInvitedBy?: string) {
        // There are different flows for this:
        // 1 - Slack user invites slack user
        // 2 - Slack user invites matrix user
        // 3 - Matrix user invites slack user
        // 4 - Matrix user invites matrix user
        // 5 - Slack user has joined
        // 6 - Matrix user has joined

        const recipientPuppet = await this.main.clientFactory.getClientForSlackUser(this.slackTeamId!, slackId);
        const recipientGhost = await this.main.ghostStore.get(slackId, undefined, this.slackTeamId);

        const senderPuppet = await this.main.clientFactory.getClientForSlackUser(this.slackTeamId!, slackId);
        const senderGhost = await this.main.ghostStore.get(slackId, undefined, this.slackTeamId);
        const mxid = await this.main.datastore.getPuppetMatrixUserBySlackId(this.slackTeamId!, slackId);

        if (!wasInvitedBy) {
            if (!recipientPuppet) {
                log.debug(`S-> ${slackId} joined ${this.SlackChannelId}`);
                // 5
                await recipientGhost.intent.join(this.matrixRoomId);
            } else {
                log.debug(`M-> ${slackId} joined ${this.SlackChannelId}`);
                // 6
                await this.main.botIntent.invite(this.matrixRoomId, mxid);
            }
            return;
        }

        if (!recipientPuppet && !senderPuppet) {
            log.debug(`S->S ${slackId} was invited by ${wasInvitedBy}`);
            // 1
            await senderGhost.intent.invite(this.matrixRoomId, recipientGhost.userId);
            await recipientGhost.intent.join(this.matrixRoomId, recipientGhost.userId);
        } else if (recipientPuppet) {
            // 2 & 4
            log.debug(`S|M->M${mxid} was invited by ${wasInvitedBy}`);
            await senderGhost.intent.invite(this.matrixRoomId, mxid);
        } else if (senderPuppet && !recipientPuppet) {
            log.debug(`M->S ${slackId} was invited by ${wasInvitedBy}`);
            // 3
            await recipientGhost.intent.join(this.matrixRoomId);
            // No-op
        }
    }

    public async onMatrixLeave(userId: string) {
        log.info(`Leaving ${userId} from ${this.SlackChannelId}`);
        const puppetedClient = await this.main.clientFactory.getClientForUser(this.SlackTeamId!, userId);
        if (!puppetedClient) {
            log.debug("No client");
            return;
        }
        await puppetedClient.conversations.leave({ channel: this.SlackChannelId! });
    }

    public async onMatrixJoin(userId: string) {
        log.info(`Joining ${userId} to ${this.SlackChannelId}`);
        const puppetedClient = await this.main.clientFactory.getClientForUser(this.SlackTeamId!, userId);
        if (!puppetedClient) {
            log.debug("No client");
            return;
        }
        await puppetedClient.conversations.join({ channel: this.SlackChannelId! });
    }

    public async onMatrixInvite(inviter: string, invitee: string) {
        const puppetedClient = await this.main.clientFactory.getClientForUser(this.SlackTeamId!, inviter);
        if (!puppetedClient) {
            log.debug("No client");
            return;
        }
        const ghost = await this.main.ghostStore.get(invitee);
        if (!ghost) {
            log.debug("No ghost");
            return;
        }
        await puppetedClient.conversations.invite({channel: this.slackChannelId!, users: ghost.slackId });
    }

    public async onSlackMessage(message: ISlackMessageEvent, content?: Buffer) {
        if (this.slackTeamId && message.user) {
            // This just checks if the user *could* be puppeted. If they are, delay handling their incoming messages.
            const hasPuppet = null !== await this.main.datastore.getPuppetTokenBySlackId(this.slackTeamId, message.user);
            if (hasPuppet) {
                await new Promise((r) => setTimeout(r, PUPPET_INCOMING_DELAY_MS));
            }
        }
        if (this.recentSlackMessages.includes(message.ts)) {
            // We sent this, ignore.
            return;
        }
        // Dedupe across RTM/Event streams
        this.addRecentSlackMessage(message.ts);
        try {
            const ghost = await this.main.ghostStore.getForSlackMessage(message, this.slackTeamId!);
            await ghost.update(message, this);
            await ghost.cancelTyping(this.MatrixRoomId); // If they were typing, stop them from doing that.
            this.slackSendLock = this.slackSendLock.finally(async () => {
                return this.handleSlackMessage(message, ghost, content);
            });
            await this.slackSendLock;
        } catch (err) {
            log.error("Failed to process event");
            log.error(err);
        }
    }

    public async onSlackReactionAdded(message: any, teamId: string) {
        if (message.user_id === this.team!.user_id) {
            return;
        }

        const reaction = `:${message.reaction}:`;
        const reactionKey = emoji.emojify(reaction, getFallbackForMissingEmoji);

        if (this.recentSlackMessages.includes(`reactadd:${reactionKey}:${message.user_id}:${message.item.ts}`)) {
            // We sent this, ignore.
            return;
        }
        const ghost = await this.main.ghostStore.getForSlackMessage(message, teamId);
        await ghost.update(message, this);

        const event = await this.main.datastore.getEventBySlackId(message.item.channel, message.item.ts);

        if (event === null) {
            return;
        }
        log.debug(`Sending reaction ${reactionKey} for ${event.eventId} as ${ghost.userId}`);
        return ghost.sendReaction(this.MatrixRoomId, event.eventId, reactionKey,
                                  message.item.channel, message.event_ts);
    }

    public async onSlackTyping(event: ISlackEvent, teamId: string) {
        const ghost = await this.main.ghostStore.getForSlackMessage(event, teamId);
        await ghost.sendTyping(this.MatrixRoomId);
    }

    public async leaveGhosts(ghosts: string[]) {
        const promises: Promise<void>[] = [];
        for (const ghost of ghosts) {
            promises.push(this.main.getIntent(ghost).leave(this.matrixRoomId));
        }
        await Promise.all(promises);
    }

    public setBotClient(slackClient: WebClient) {
        this.botClient = slackClient;
    }

    private setValue<T>(key: string, value: T) {
        const sneakyThis = this as any;
        if (sneakyThis[key] === value) {
            return;
        }
        sneakyThis[key] = value;
        this.dirty = true;
    }

    private async handleSlackMessageFile(file: ISlackFile, slackEventId: string, ghost: SlackGhost) {
        const maxUploadSize = this.main.config.homeserver.max_upload_size;
<<<<<<< HEAD
        if (!file.url_private) {
            // Cannot do anything with this.
            return;
        }
=======
>>>>>>> ba13c6c2
        const channelId = this.slackChannelId;
        if (!channelId) {
            // The ID is required.
            return;
        }

        if (file.mode === "snippet") {
            let htmlString: string;
            try {
                htmlString = await rp({
                    headers: {
                        Authorization: `Bearer ${this.SlackClient!.token}`,
                    },
                    uri: file.url_private!,
                });
            } catch (ex) {
                log.error("Failed to download snippet", ex);
                return;
            }
            let htmlCode = "";
            // Because escaping 6 backticks is not good for readability.
            // tslint:disable-next-line: prefer-template
            const code = "```" + `\n${htmlString}\n` + "```";
            if (file.filetype) {
                htmlCode = `<pre><code class="language-${file.filetype}'">`;
            } else {
                htmlCode = "<pre><code>";
            }
            htmlCode += substitutions.htmlEscape(htmlString);
            htmlCode += "</code></pre>";

            const messageContent = {
                body: code,
                format: "org.matrix.custom.html",
                formatted_body: htmlCode,
                msgtype: "m.text",
            };
            await ghost.sendMessage(this.matrixRoomId, messageContent, channelId, slackEventId);
<<<<<<< HEAD
        } else {
            if (maxUploadSize && file.size > maxUploadSize) {
                const link = file.public_url_shared ? file.permalink_public : file.url_private;
                log.info("File too large, sending as a link");
                const messageContent = {
                    body: `${link} (${file.name})`,
                    format: "org.matrix.custom.html",
                    formatted_body: `<a href="${link}">${file.name}</a>`,
                    msgtype: "m.text",
                };
                await ghost.sendMessage(this.matrixRoomId, messageContent, channelId, slackEventId);
                return;
            }
            // We also need to upload the thumbnail
            let thumbnailPromise: Promise<string> = Promise.resolve("");
            // Slack ain't a believer in consistency.
            const thumbUri = file.thumb_video || file.thumb_360;
            if (thumbUri && file.filetype) {
                thumbnailPromise = ghost.uploadContentFromURI(
                    {
                        mimetype: file.mimetype,
                        title: `${file.name}_thumb.${file.filetype}`,
                    },
                    thumbUri,
                    this.SlackClient!.token!,
                );
            }
            const fileContentUri = await ghost.uploadContentFromURI(
                file, file.url_private, this.SlackClient!.token!);
            const thumbnailContentUri = await thumbnailPromise;
            await ghost.sendMessage(
                this.matrixRoomId,
                slackFileToMatrixMessage(file, fileContentUri, thumbnailContentUri),
                channelId,
                slackEventId,
            );
        }
=======
            return;
        }

        if (maxUploadSize && file.size > maxUploadSize) {
            const link = file.public_url_shared ? file.permalink_public : file.url_private;
            log.info("File too large, sending as a link");
            const messageContent = {
                body: `${link} (${file.name})`,
                format: "org.matrix.custom.html",
                formatted_body: `<a href="${link}">${file.name}</a>`,
                msgtype: "m.text",
            };
            await ghost.sendMessage(this.matrixRoomId, messageContent, channelId, slackEventId);
            return;
        }

        // Sometimes Slack sends us a message too soon, and the file is missing it's mimetype.
        if (!file.mimetype) {
            log.info(`Slack file ${file.id} is missing mimetype, fetching fresh info`);
            file = ((await this.SlackClient?.files.info({
                file: file.id,
            })) as FileInfoResponse).file;
            // If it's *still* missing a mimetype, we'll treat it as a file later.
        }

        // We also need to upload the thumbnail
        let thumbnailPromise: Promise<string> = Promise.resolve("");
        // Slack ain't a believer in consistency.
        const thumbUri = file.thumb_video || file.thumb_360;
        if (thumbUri && file.filetype) {
            thumbnailPromise = ghost.uploadContentFromURI(
                {
                    mimetype: file.mimetype,
                    title: `${file.name}_thumb.${file.filetype}`,
                },
                thumbUri,
                this.SlackClient!.token!,
            );
        }

        if (!file.url_private) {
            log.info(`Slack file ${file.id} lacks a url_private, not handling file.`);
            return;
        }

        const fileContentUri = await ghost.uploadContentFromURI(
            file, file.url_private, this.SlackClient!.token!);
        const thumbnailContentUri = await thumbnailPromise;
        await ghost.sendMessage(
            this.matrixRoomId,
            slackFileToMatrixMessage(file, fileContentUri, thumbnailContentUri),
            channelId,
            slackEventId,
        );
>>>>>>> ba13c6c2
    }

    private async handleSlackMessage(message: ISlackMessageEvent, ghost: SlackGhost, content?: Buffer) {
        const eventTS = message.event_ts || message.ts;
        const channelId = this.slackChannelId!;

        ghost.bumpATime();
        this.slackATime = Date.now() / 1000;

        const subtype = message.subtype;

        // Log activity, but don't await the answer or throw errors
        this.main.datastore.upsertActivityMetrics(ghost, this).catch((err) => {
            log.error(`Error storing activity metrics`, err);
        });

        // Transform the text if it is present.
        if (message.text) {
            message.text = substitutions.slackToMatrix(message.text,
                subtype === "file_comment" ? message.file : undefined);
        }

        if (message.thread_ts !== undefined && message.text) {
            let replyMEvent = await this.getReplyEvent(this.MatrixRoomId, message, this.SlackChannelId!);
            if (replyMEvent) {
                replyMEvent = await this.stripMatrixReplyFallback(replyMEvent);
                return await ghost.sendWithReply(
                    this.MatrixRoomId, message.text, this.SlackChannelId!, eventTS, replyMEvent,
                );
            }
        }

        // If we are only handling text, send the text. File messages are handled in a seperate block.
        if (["bot_message", "file_comment", undefined].includes(subtype) && message.files === undefined) {
            return ghost.sendText(this.matrixRoomId, message.text!, channelId, eventTS);
        } else if (subtype === "me_message") {
            return ghost.sendMessage(this.matrixRoomId, {
                body: message.text!,
                msgtype: "m.emote",
            }, channelId, eventTS);
        } else if (subtype === "message_changed") {
            const previousMessage = ghost.prepareBody(substitutions.slackToMatrix(message.previous_message!.text!));
            // We use message.text here rather than the proper message.message.text
            // as we have added message.text ourselves and then transformed it.
            const newMessageRich = substitutions.slackToMatrix(message.text!);
            const newMessage = ghost.prepareBody(newMessageRich);

            // The substitutions might make the messages the same
            if (previousMessage === newMessage) {
                log.debug("Ignoring edit message because messages are the same post-substitutions.");
                return;
            }

            const edits = substitutions.makeDiff(previousMessage, newMessage);

            const outtext = `(edited) ${edits.before} ${edits.prev} ${edits.after} => ` +
                `${edits.before} ${edits.curr}  ${edits.after}`;

            const prev   = substitutions.htmlEscape(edits.prev);
            const curr   = substitutions.htmlEscape(edits.curr);
            const before = substitutions.htmlEscape(edits.before);
            const after  = substitutions.htmlEscape(edits.after);

            let formatted = `<i>(edited)</i> ${before} <font color="red"> ${prev} </font> ${after} =&gt; ${before}` +
            `<font color="green"> ${curr} </font> ${after}`;
            const prevEvent = await this.main.datastore.getEventBySlackId(channelId, message.previous_message!.ts);

            // If this edit is in a thread we need to inject the reply fallback, or
            // non-reply supporting clients will no longer show it as a reply.
            let body = ghost.prepareBody(outtext);

            let newBody = ghost.prepareBody(newMessageRich);
            let newFormattedBody = ghost.prepareFormattedBody(newMessageRich);
            if (message.message && message.message.thread_ts !== undefined) {
                let replyEvent = await this.getReplyEvent(
                    this.MatrixRoomId, message.message as unknown as ISlackMessageEvent, this.slackChannelId!,
                );
                replyEvent = this.stripMatrixReplyFallback(replyEvent);
                if (replyEvent) {
                    const bodyFallback = ghost.getFallbackText(replyEvent);
                    const formattedFallback = ghost.getFallbackHtml(this.MatrixRoomId, replyEvent);
                    body = `${bodyFallback}\n\n${body}`;
                    formatted = formattedFallback + formatted;
                    newBody = bodyFallback + newBody;
                    newFormattedBody = formattedFallback + newFormattedBody;
                }
            }
            let replyContent: object|undefined;
            // Only include edit metadata in the message if we have the previous eventId,
            // otherwise just send the fallback reply text.
            if (prevEvent) {
                replyContent = {
                    "m.new_content": {
                        body: newBody,
                        format: "org.matrix.custom.html",
                        formatted_body: newFormattedBody,
                        msgtype: "m.text",
                    },
                    "m.relates_to": {
                        event_id: prevEvent.eventId,
                        rel_type: "m.replace",
                    },
                };
            } else {
                log.warn("Got edit but no previous matrix events were found");
            }
            const matrixContent = {
                body,
                format: "org.matrix.custom.html",
                formatted_body: formatted,
                msgtype: "m.text",
                ...replyContent,
            };
            return ghost.sendMessage(this.MatrixRoomId, matrixContent, channelId, eventTS);
        } else if (message.files) { // A message without a subtype can contain files.
            for (const file of message.files) {
                try {
                    await this.handleSlackMessageFile(file, eventTS, ghost);
                } catch (ex) {
<<<<<<< HEAD
                    log.warn(`Failed to handle Slack file:`, ex);
=======
                    log.warn(`Couldn't handle Slack file, ignoring:`, ex);
>>>>>>> ba13c6c2
                }
            }
            // TODO: Currently Matrix lacks a way to upload a "captioned image",
            //   so we just send a separate `m.image` and `m.text` message
            // See https://github.com/matrix-org/matrix-doc/issues/906
            if (message.text) {
                return ghost.sendText(this.matrixRoomId, message.text, channelId, eventTS);
            }
        } else {
            log.warn(`Ignoring message with subtype: ${subtype}`);
        }
    }

    private async getReplyEvent(roomID: string, message: ISlackMessageEvent, slackRoomID: string) {
        // Get parent event
        const dataStore = this.main.datastore;
        const parentEvent = await dataStore.getEventBySlackId(slackRoomID, message.thread_ts!);
        if (parentEvent === null) {
            return null;
        }
        let replyToTS = "";
        // Add this event to the list of events in this thread
        if (parentEvent._extras.slackThreadMessages === undefined) {
            parentEvent._extras.slackThreadMessages = [];
        }
        replyToTS = parentEvent._extras.slackThreadMessages.slice(-1)[0] || message.thread_ts!;
        parentEvent._extras.slackThreadMessages.push(message.ts);
        await dataStore.upsertEvent(parentEvent);

        // Get event to reply to
        const replyToEvent = await dataStore.getEventBySlackId(slackRoomID, replyToTS);
        if (replyToEvent === null) {
            return null;
        }
        const intent = await this.getIntentForRoom(roomID);
        return await intent.getClient().fetchRoomEvent(roomID, replyToEvent.eventId);
    }

    /*
        Strip out reply fallbacks. Borrowed from
        https://github.com/turt2live/matrix-js-bot-sdk/blob/master/src/preprocessors/RichRepliesPreprocessor.ts
    */
    private async stripMatrixReplyFallback(event: any): Promise<any> {
        let realHtml = event.content.formatted_body;
        let realText = event.content.body;

        if (event.content.format === "org.matrix.custom.html" && event.content.formatted_body) {
            const formattedBody = event.content.formatted_body;
            if (formattedBody.startsWith("<mx-reply>") && formattedBody.indexOf("</mx-reply>") !== -1) {
                const parts = formattedBody.split("</mx-reply>");
                realHtml = parts[1];
                event.content.formatted_body = realHtml.trim();
            }
        }

        let processedFallback = false;
        const body = event.content.body || "";
        for (const line of body.split("\n")) {
            if (line.startsWith("> ") && !processedFallback) {
                continue;
            } else if (!processedFallback) {
                realText = line;
                processedFallback = true;
            } else {
                realText += line + "\n";
            }
        }

        event.content.body = realText.trim();
        return event;
    }

    /*
        Given an event which is in reply to something else return the event ID of the
        top most event in the reply chain, i.e. the one without a relates to.
    */
    private async findParentReply(message: any, depth: number = 0): Promise<string> {
        const MAX_DEPTH = 10;
        // Extract the referenced event
        if (!message.content) { return message.event_id; }
        if (!message.content["m.relates_to"]) { return message.event_id; }
        if (!message.content["m.relates_to"]["m.in_reply_to"]) { return message.event_id; }
        const parentEventId = message.content["m.relates_to"]["m.in_reply_to"].event_id;
        if (!parentEventId) { return message.event_id; }
        if (depth > MAX_DEPTH) {
            return parentEventId; // We have hit our depth limit, use this one.
        }

        const intent = await this.getIntentForRoom(message.room_id);
        const nextEvent = await intent.getClient().fetchRoomEvent(message.room_id, parentEventId);

        return this.findParentReply(nextEvent, depth++);
    }

    private async getIntentForRoom(roomID: string) {
        if (this.intent) {
            return this.intent;
        }
        // Ensure we get the right user.
        if (!this.IsPrivate) {
            this.intent = this.main.botIntent; // Non-private channels should have the bot inside.
        }
        const firstGhost = (await this.main.listGhostUsers(roomID))[0];
        this.intent =  this.main.getIntent(firstGhost);
        return this.intent;
    }

    private addRecentSlackMessage(ts: string) {
        log.debug("Recent message key add:", ts);
        this.recentSlackMessages.push(ts);
        if (this.recentSlackMessages.length > RECENT_MESSAGE_MAX) {
            this.recentSlackMessages.shift();
        }
    }
}

/**
 * Converts a slack image attachment to a matrix image event.
 *
 * @param {Object} file The slack image attachment file object.
 * @param {?integer} file.size size of the file in bytes.
 * @param {string} file.title alt-text for the file.
 * @param {string} file.mimetype mime-type of the file.
 * @param {?integer} file.original_w width of the file if an image, in pixels.
 * @param {?integer} file.original_h height of the file if an image, in pixels.
 * @param {?string} file.thumb_360 URL of a 360 pixel wide thumbnail of the
 *     file, if an image.
 * @param {?integer} file.thumb_360_w width of the thumbnail of the 360 pixel
 *     wide thumbnail of the file, if an image.
 * @param {?integer} file.thumb_360_h height of the thumbnail of the 36 pixel
 *     wide thumbnail of the file, if an image.
 * @param {string} url The matrix file mxc.
 * @param {?string} thumbnail_url The matrix thumbnail mxc.
 * @return {Object} Matrix event content, as per https://matrix.org/docs/spec/#m-image
 */
const slackImageToMatrixImage = (file, url: string, thumbnailUrl?: string) => {
    const message = {
        body: file.title,
        info: {
            mimetype: file.mimetype,
            size: file.size,
        },
        msgtype: "m.image",
        url,
        // TODO: Define some matrix types
    } as any;

    if (file.original_w) {
        message.info.w = file.original_w;
    }

    if (file.original_h) {
        message.info.h = file.original_h;
    }

    if (thumbnailUrl) {
        message.thumbnail_url = thumbnailUrl;
        message.thumbnail_info = {};
        if (file.thumb_360_w) {
            message.thumbnail_info.w = file.thumb_360_w;
        }
        if (file.thumb_360_h) {
            message.thumbnail_info.h = file.thumb_360_h;
        }
    }
    return message;
};

/**
 * Converts a slack video attachment to a matrix video event.
 *
 * @param file The slack video attachment file object.
 * @param file.size size of the file in bytes.
 * @param file.title alt-text for the file.
 * @param file.mimetype mime-type of the file.
 * @param file.original_w width of the file if an image, in pixels.
 * @param file.original_h height of the file if an image, in pixels.
 * @param url The matrix file mxc.
 * @param thumbnail_url The matrix thumbnail mxc.
 * @return Matrix event content, as per https://matrix.org/docs/spec/client_server/r0.4.0.html#m-video
 */
const slackImageToMatrixVideo = (file, url: string, thumbnailUrl?: string) => {
    const message = {
        body: file.title,
        info: {
            mimetype: file.mimetype,
            size: file.size,
        },
        msgtype: "m.video",
        url,
        // TODO: Define some matrix types
    } as any;

    if (file.original_w) {
        message.info.w = file.original_w;
    }

    if (file.original_h) {
        message.info.h = file.original_h;
    }

    if (thumbnailUrl) {
        message.thumbnail_url = thumbnailUrl;
        // Slack don't tell us the thumbnail size for videos. Boo
    }

    return message;
};

/**
 * Converts a slack audio attachment to a matrix audio event.
 *
 * @param {Object} file The slack audio attachment file object.
 * @param {?integer} file.size size of the file in bytes.
 * @param {string} file.title alt-text for the file.
 * @param {string} file.mimetype mime-type of the file.
 * @param {string} url The matrix file mxc.
 * @return {Object} Matrix event content, as per https://matrix.org/docs/spec/client_server/r0.4.0.html#m-audio
 */
const slackImageToMatrixAudio = (file, url: string) => {
    return {
        body: file.title,
        info: {
            mimetype: file.mimetype,
            size: file.size,
        },
        msgtype: "m.audio",
        url,
    };
};
/**
 * Converts a slack file upload to a matrix file upload event.
 *
 * @param file The slack file object.
 * @param url The matrix file mxc.
 * @param thumbnail_url The matrix thumbnail mxc.
 * @return Matrix event content, as per https://matrix.org/docs/spec/#m-file
 */
const slackFileToMatrixMessage = (file, url: string, thumbnailUrl?: string) => {
    if (file.mimetype) {
        if (file.mimetype.startsWith("image/")) {
            return slackImageToMatrixImage(file, url, thumbnailUrl);
        } else if (file.mimetype.startsWith("video/")) {
            return slackImageToMatrixVideo(file, url, thumbnailUrl);
        } else if (file.mimetype.startsWith("audio/")) {
            return slackImageToMatrixAudio(file, url);
        }
    }

    return  {
        body: file.title,
        info: {
            mimetype: file.mimetype,
            size: file.size,
        },
        msgtype: "m.file",
        url,
    };
};<|MERGE_RESOLUTION|>--- conflicted
+++ resolved
@@ -659,13 +659,11 @@
 
     private async handleSlackMessageFile(file: ISlackFile, slackEventId: string, ghost: SlackGhost) {
         const maxUploadSize = this.main.config.homeserver.max_upload_size;
-<<<<<<< HEAD
-        if (!file.url_private) {
-            // Cannot do anything with this.
-            return;
-        }
-=======
->>>>>>> ba13c6c2
+        const filePrivateUrl = file.url_private;
+        if (!filePrivateUrl) {
+            log.info(`Slack file ${file.id} lacks a url_private, not handling file.`);
+            return;
+        }
         const channelId = this.slackChannelId;
         if (!channelId) {
             // The ID is required.
@@ -679,7 +677,7 @@
                     headers: {
                         Authorization: `Bearer ${this.SlackClient!.token}`,
                     },
-                    uri: file.url_private!,
+                    uri: filePrivateUrl,
                 });
             } catch (ex) {
                 log.error("Failed to download snippet", ex);
@@ -704,45 +702,6 @@
                 msgtype: "m.text",
             };
             await ghost.sendMessage(this.matrixRoomId, messageContent, channelId, slackEventId);
-<<<<<<< HEAD
-        } else {
-            if (maxUploadSize && file.size > maxUploadSize) {
-                const link = file.public_url_shared ? file.permalink_public : file.url_private;
-                log.info("File too large, sending as a link");
-                const messageContent = {
-                    body: `${link} (${file.name})`,
-                    format: "org.matrix.custom.html",
-                    formatted_body: `<a href="${link}">${file.name}</a>`,
-                    msgtype: "m.text",
-                };
-                await ghost.sendMessage(this.matrixRoomId, messageContent, channelId, slackEventId);
-                return;
-            }
-            // We also need to upload the thumbnail
-            let thumbnailPromise: Promise<string> = Promise.resolve("");
-            // Slack ain't a believer in consistency.
-            const thumbUri = file.thumb_video || file.thumb_360;
-            if (thumbUri && file.filetype) {
-                thumbnailPromise = ghost.uploadContentFromURI(
-                    {
-                        mimetype: file.mimetype,
-                        title: `${file.name}_thumb.${file.filetype}`,
-                    },
-                    thumbUri,
-                    this.SlackClient!.token!,
-                );
-            }
-            const fileContentUri = await ghost.uploadContentFromURI(
-                file, file.url_private, this.SlackClient!.token!);
-            const thumbnailContentUri = await thumbnailPromise;
-            await ghost.sendMessage(
-                this.matrixRoomId,
-                slackFileToMatrixMessage(file, fileContentUri, thumbnailContentUri),
-                channelId,
-                slackEventId,
-            );
-        }
-=======
             return;
         }
 
@@ -783,13 +742,8 @@
             );
         }
 
-        if (!file.url_private) {
-            log.info(`Slack file ${file.id} lacks a url_private, not handling file.`);
-            return;
-        }
-
         const fileContentUri = await ghost.uploadContentFromURI(
-            file, file.url_private, this.SlackClient!.token!);
+            file, filePrivateUrl, this.SlackClient!.token!);
         const thumbnailContentUri = await thumbnailPromise;
         await ghost.sendMessage(
             this.matrixRoomId,
@@ -797,7 +751,6 @@
             channelId,
             slackEventId,
         );
->>>>>>> ba13c6c2
     }
 
     private async handleSlackMessage(message: ISlackMessageEvent, ghost: SlackGhost, content?: Buffer) {
@@ -917,11 +870,7 @@
                 try {
                     await this.handleSlackMessageFile(file, eventTS, ghost);
                 } catch (ex) {
-<<<<<<< HEAD
-                    log.warn(`Failed to handle Slack file:`, ex);
-=======
                     log.warn(`Couldn't handle Slack file, ignoring:`, ex);
->>>>>>> ba13c6c2
                 }
             }
             // TODO: Currently Matrix lacks a way to upload a "captioned image",
