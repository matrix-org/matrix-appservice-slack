--- conflicted
+++ resolved
@@ -97,17 +97,12 @@
         return [];
     }
 
-<<<<<<< HEAD
-    public async getPuppetMatrixUserBySlackId(teamId: string, slackId: string): Promise<string | null> {
-        throw new Error("Method not implemented.");
+    public async getPuppetMatrixUserBySlackId(teamId: string, slackId: string): Promise<null> {
+        return null;
     }
 
-    public async getUserAdminRoom(matrixId: string): Promise<string | null> {
-        throw Error("Method not implemented.");
-=======
     public async getUserAdminRoom(matrixId: string): Promise<null> {
         return null;
->>>>>>> 1aa72fb0
     }
 
     public async getUserForAdminRoom(): Promise<null> {
