import { Datastore, UserEntry, RoomEntry, EventEntry, EventEntryExtra, TeamEntry, PuppetEntry } from "../../datastore/Models";
import { SlackGhost } from "../../SlackGhost";
import { MatrixUser } from "matrix-appservice-bridge";
import { BridgedRoom } from "../../BridgedRoom";

export class FakeDatastore implements Datastore {
    constructor(public teams: TeamEntry[] = [], public usersInTeam: UserEntry[] = []) {

    }

    public async upsertUser(user: SlackGhost): Promise<void> {
        throw Error("Method not implemented.");
    }

    public async getUser(id: string): Promise<UserEntry | null> {
        throw Error("Method not implemented.");
    }

    public async getMatrixUser(userId: string): Promise<any> {
        throw Error("Method not implemented.");
    }

    public async storeMatrixUser(user: MatrixUser): Promise<void> {
        throw Error("Method not implemented.");
    }

    public async getAllUsersForTeam(teamId: string): Promise<UserEntry[]> {
        return this.usersInTeam;
    }

    public async upsertRoom(room: BridgedRoom): Promise<void> {
        throw Error("Method not implemented.");
    }

    public async deleteRoom(id: string): Promise<void> {
        throw Error("Method not implemented.");
    }

    public async getAllRooms(): Promise<RoomEntry[]> {
        throw Error("Method not implemented.");
    }

    public async upsertEvent(roomId: string, eventId: string, channelId: string, ts: string, extras?: EventEntryExtra | undefined): Promise<void>;

    public async upsertEvent(roomIdOrEntry: EventEntry): Promise<void>;

    public async upsertEvent(roomId: any, eventId?: any, channelId?: any, ts?: any, extras?: any) {
        throw Error("Method not implemented.");
    }

    public async getEventByMatrixId(roomId: string, eventId: string): Promise<EventEntry | null> {
        throw Error("Method not implemented.");
    }

    public async getEventBySlackId(channelId: string, ts: string): Promise<EventEntry | null> {
        throw Error("Method not implemented.");
    }

    public async upsertTeam(entry: TeamEntry) {
        const idx = this.teams.findIndex((t) => t.id);
        if (idx === -1) {
            this.teams.push(entry);
        } else {
            this.teams[idx] = entry;
        }
    }

    public async getTeam(teamId: string): Promise<TeamEntry | null> {
        return this.teams.find((t) => t.id) || null;
    }

    public async getAllTeams(): Promise<TeamEntry[]> {
        return this.teams;
    }

    public async setPuppetToken(teamId: string, slackUser: string, matrixId: string, token: string): Promise<void> {
        throw Error("Method not implemented.");
    }

    public async getPuppetTokenBySlackId(teamId: string, slackId: string): Promise<string | null> {
        return null;
    }

    public async getPuppetTokenByMatrixId(teamId: string, matrixId: string): Promise<string | null> {
        return null;
    }

    public async removePuppetTokenByMatrixId(teamId: string, matrixId: string): Promise<void> {
        throw Error("Method not implemented.");
    }

    public async getPuppetsByMatrixId(userId: string): Promise<PuppetEntry[]> {
        return [];
    }

    public async getPuppetedUsers(): Promise<PuppetEntry[]> {
        throw Error("Method not implemented.");
    }

<<<<<<< HEAD
    public async getPuppetMatrixUserBySlackId(teamId: string, slackId: string): Promise<string | null> {
        throw new Error("Method not implemented.");
=======
    public async getUserAdminRoom(matrixId: string): Promise<string | null> {
        throw Error("Method not implemented.");
    }

    public async getUserForAdminRoom(): Promise<null> {
        throw Error("Method not implemented.");
    }

    public async setUserAdminRoom(matrixuser: string, roomid: string): Promise<void> {
        throw Error("Method not implemented.");
>>>>>>> 3fea2ca0
    }
}<|MERGE_RESOLUTION|>--- conflicted
+++ resolved
@@ -97,10 +97,10 @@
         throw Error("Method not implemented.");
     }
 
-<<<<<<< HEAD
     public async getPuppetMatrixUserBySlackId(teamId: string, slackId: string): Promise<string | null> {
         throw new Error("Method not implemented.");
-=======
+    }
+
     public async getUserAdminRoom(matrixId: string): Promise<string | null> {
         throw Error("Method not implemented.");
     }
@@ -111,6 +111,5 @@
 
     public async setUserAdminRoom(matrixuser: string, roomid: string): Promise<void> {
         throw Error("Method not implemented.");
->>>>>>> 3fea2ca0
     }
 }