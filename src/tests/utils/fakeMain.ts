import { OAuth2 } from "../../OAuth2";
import { SlackRoomStore } from "../../SlackRoomStore";
import { FakeClientFactory } from "./fakeClientFactory";
import { FakeDatastore } from "./fakeDatastore";
import { TeamEntry, UserEntry } from "../../datastore/Models";
import { FakeIntent } from "./fakeIntent";
import { SlackGhost } from "../../SlackGhost";
import { SlackGhostStore } from "../../SlackGhostStore";
import { IConfig } from "../../IConfig";
import { Bridge } from "matrix-appservice-bridge";

const DEFAULT_OPTS = {
    oauth2: false,
};

interface Opts {
    oauth2: boolean;
    teams?: TeamEntry[];
    usersInTeam?: UserEntry[];
}

export class FakeMain {
    public oauth2?: OAuth2;
    public rooms: SlackRoomStore = new SlackRoomStore();
    public datastore: FakeDatastore;
    private ghostStore: SlackGhostStore;
    constructor(opts: Opts = DEFAULT_OPTS) {
        if (opts.oauth2) {
            this.oauth2 = new OAuth2({
                main: this as any,
                client_id: "fakeid",
                client_secret: "fakesecret",
                redirect_prefix: "https://redir_prefix",
                template_file: "",
            });
        }
        this.datastore = new FakeDatastore(opts.teams, opts.usersInTeam);
        this.ghostStore = new SlackGhostStore(this.rooms, this.datastore, {} as unknown as IConfig, null as unknown as Bridge);
        this.ghostStore.getExisting = this.getExistingSlackGhost.bind(this);
    }
    public readonly timerFinished: {[eventName: string]: string } = {};
    public readonly counters: {[type: string]: [{side: string}] } = {};

    public clientFactory: FakeClientFactory = new FakeClientFactory();

    public startTimer(eventName: string): (reason: {outcome: string}) => void {
        this.timerFinished[eventName] = "notfinished";
        return (reason: {outcome: string}) => {
            this.timerFinished[eventName] = reason.outcome;
        };
    }

    public getUrlForMxc(mxcUrl: string): string {
        return "fake-" + mxcUrl;
    }

    public incCounter(type: string, data: {side: string}): void {
        this.counters[type] = (this.counters[type] || []);
        this.counters[type].push(data);
    }

    public get botIntent(): FakeIntent {
        return new FakeIntent();
    }

    private async getExistingSlackGhost(userId: string) {
        if (userId === "@stranger:localhost") {
            return new SlackGhost(this.datastore, "12345", undefined, "@stranger:localhost", undefined);
        }
        if (userId === "@thing:localhost") {
            return new SlackGhost(this.datastore, "54321", undefined, "@thing:localhost", undefined);
        }
        return null;
    }
}

<<<<<<< HEAD
class FakeClientFactory {
    public async getClientForUser() {
        return {};
    }
}
=======
>>>>>>> 7cc287da
<|MERGE_RESOLUTION|>--- conflicted
+++ resolved
@@ -72,13 +72,4 @@
         }
         return null;
     }
-}
-
-<<<<<<< HEAD
-class FakeClientFactory {
-    public async getClientForUser() {
-        return {};
-    }
-}
-=======
->>>>>>> 7cc287da
+}