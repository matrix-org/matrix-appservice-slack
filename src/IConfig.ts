--- conflicted
+++ resolved
@@ -50,15 +50,9 @@
         redirect_prefix?: string;
     };
 
-<<<<<<< HEAD
     enable_rtm: boolean;
-
     slack_hook_port?: number;
-
-=======
     slack_client_opts?: WebClientOptions;
->>>>>>> b4c6d6b4
     enable_metrics: boolean;
-
     dbdir: string;
 }