--- conflicted
+++ resolved
@@ -214,12 +214,10 @@
         return [];
     }
 
-<<<<<<< HEAD
     public async getPuppetMatrixUserBySlackId(teamId: string, slackId: string): Promise<null> {
         return null;
     }
 
-=======
     public async getUserAdminRoom(): Promise<null> {
         throw Error("Not supported on NeDB");
     }
@@ -231,5 +229,4 @@
     public async setUserAdminRoom(): Promise<void> {
         throw Error("Not supported on NeDB");
     }
->>>>>>> 53d8beee
 }