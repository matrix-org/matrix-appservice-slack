/*
Copyright 2019 The Matrix.org Foundation C.I.C.

Licensed under the Apache License, Version 2.0 (the "License");
you may not use this file except in compliance with the License.
You may obtain a copy of the License at

    http://www.apache.org/licenses/LICENSE-2.0

Unless required by applicable law or agreed to in writing, software
distributed under the License is distributed on an "AS IS" BASIS,
WITHOUT WARRANTIES OR CONDITIONS OF ANY KIND, either express or implied.
See the License for the specific language governing permissions and
limitations under the License.
*/
import { BridgedRoom } from "../BridgedRoom";
import { SlackGhost } from "../SlackGhost";
import {
    MatrixUser,
    EventBridgeStore,
    RoomBridgeStore,
    UserBridgeStore,
    StoredEvent,
    StoredEventDoc
} from "matrix-appservice-bridge";

import {
    Datastore,
    EventEntry,
    EventEntryExtra,
    PuppetEntry,
    ReactionEntry,
    RoomEntry,
    RoomType,
    SlackAccount,
    TeamEntry,
    UserEntry,
 } from "./Models";
import NedbDb from "nedb";

interface NedbUserEntry extends UserEntry {
    _id: string;
    type: "matrix"|"remote";
}

interface NedbRoomEntry extends RoomEntry {
    _id?: string;
    type: "matrix"|"remote";
}

interface UserAccounts {
    [slackId: string]: {
        access_token: string;
        team_id: string;
    }
}

export class NedbDatastore implements Datastore {
    constructor(
<<<<<<< HEAD
        private readonly userStore: UserBridgeStore,
        private readonly roomStore: RoomBridgeStore,
        private readonly eventStore: EventBridgeStore,
        private readonly teamStore: NedbDb,
        private readonly reactionStore: NedbDb) {
=======
        private readonly userStore: UserStore,
        private readonly roomStore: RoomStore,
        private readonly eventStore: EventStore,
        private readonly teamStore: NedbDb) {
>>>>>>> dcc39924
    }

    public async upsertUser(user: SlackGhost) {
        const entry = user.toEntry();
        await this.userStore.upsert({id: entry.id}, entry);
        return null;
    }

    public async getUser(id: string): Promise<UserEntry|null> {
        const users = await this.userStore.select<unknown, NedbUserEntry>({id});
        if (!users || users.length === 0) {
            return null;
        }
        // We do not use the _id for anything.
        return {
            slack_id: users[0].slack_id,
            team_id: users[0].team_id,
            avatar_url: users[0].avatar_url,
            display_name: users[0].display_name,
            id: users[0].id,
        };
    }

    public async getAllUsers(matrixUsers: boolean): Promise<UserEntry[]> {
        return (await this.userStore.select<unknown, NedbUserEntry>({})).map((u) => {
            return {
                slack_id: u.slack_id,
                team_id: u.team_id,
                avatar_url: u.avatar_url,
                display_name: u.display_name,
                id: u.id,
                type: u.type,
            };
        }).filter((u) => {
            if (matrixUsers) {
                return u.type === "matrix";
            }
            return u.type !== "matrix";
        });
    }

    public async getAllUsersForTeam(teamId: string): Promise<UserEntry[]> {
        const users = await this.getAllUsers(false);
        return users.filter((u) => u.team_id === teamId);
    }

    public async insertAccount(userId: string, slackId: string, teamId: string, accessToken: string): Promise<null> {
        let matrixUser = await this.getMatrixUser(userId);
        matrixUser = matrixUser ? matrixUser : new MatrixUser(userId);
        const accounts: UserAccounts = matrixUser.get("accounts") || {};
        accounts[slackId] = {
            access_token: accessToken,
            team_id: teamId,
        };
        matrixUser.set("accounts", accounts);
        return this.storeMatrixUser(matrixUser);
    }

    public async getAccountsForMatrixUser(userId: string): Promise<SlackAccount[]> {
        const matrixUser = await this.getMatrixUser(userId);
        if (matrixUser === null) {
            return [];
        }
        const accounts: {[slackId: string]: {team_id: string, access_token: string}} = matrixUser.get("accounts");
        return Object.entries(accounts).map(([slackId, o]) => ({
            matrixId: userId,
            slackId,
            teamId: o.team_id,
            accessToken: o.access_token,
        }))
    }

    public async getAccountsForTeam(teamId: string): Promise<SlackAccount[]> {
        // TODO: Can we implement this?
        return [];
    }

    public async deleteAccount(userId: string, slackId: string): Promise<null> {
        const matrixUser = await this.getMatrixUser(userId);
        if (!matrixUser) {
            return null;
        }
        const accounts: UserAccounts = matrixUser.get("accounts") || {};
        if (!accounts[slackId]) {
            return null;
        }
        const teamId = accounts[slackId].team_id;
        // Identify if this is the only account.
        delete accounts[slackId];
        matrixUser.set("accounts", accounts);
        return this.storeMatrixUser(matrixUser);
    }

    public async getMatrixUser(userId: string): Promise<MatrixUser|null> {
        return (await this.userStore.getMatrixUser(userId)) || null;
    }

    public async storeMatrixUser(user: MatrixUser): Promise<null> {
        await this.userStore.setMatrixUser(user);
        return null;
    }

    public async upsertRoom(room: BridgedRoom) {
        const entry = room.toEntry();
        await this.roomStore.upsert({id: entry.id}, entry);
        return null;
    }

    public async deleteRoom(id: string) {
        await this.roomStore.delete({id});
        return null;
    }

    public async getAllRooms(): Promise<RoomEntry[]> {
        return (await this.roomStore.select<unknown, NedbRoomEntry>({
            matrix_id: {$exists: true},
        })).filter((entry) => {
            delete entry._id;
            // These might be links for legacy-style BridgedRooms, or new-style rooms
            // Only way to tell is via the form of the id
            return entry.id.match(/^INTEG-(.*)$/);
        });
    }

    public async upsertEvent(roomIdOrEntry: string|EventEntry,
                             eventId?: string, channelId?: string, ts?: string, extras?: EventEntryExtra): Promise<null> {
        let storeEv: StoredEvent;
        if (typeof(roomIdOrEntry) === "string") {
            if (!eventId || !channelId || !ts || !extras ) {
                throw Error('Missing parameters');
            }
            storeEv = new StoredEvent(
                roomIdOrEntry,
                eventId,
                channelId,
                ts,
                extras as Record<string, unknown>,
            );
        } else {
            const entry: EventEntry = roomIdOrEntry;
            storeEv = new StoredEvent(
                entry.roomId,
                entry.eventId,
                entry.slackChannelId,
                entry.slackTs,
                entry._extras as Record<string, unknown>,
            );
        }
        await this.eventStore.upsertEvent(storeEv);
        return null;
    }

    private storedEventToEventEntry(storedEvent: StoredEvent): EventEntry {
        const evSerial = storedEvent.serialize();
        return {
            eventId: storedEvent.eventId,
            roomId: storedEvent.roomId,
            slackChannelId: storedEvent.remoteRoomId,
            slackTs: storedEvent.remoteEventId,
            _extras: evSerial.extras,
        };
    }

    public async getEventByMatrixId(roomId: string, eventId: string): Promise<EventEntry|null> {
        const storedEvent = await this.eventStore.getEntryByMatrixId(roomId, eventId);
        if (!storedEvent) {
            return null;
        }
        return this.storedEventToEventEntry(storedEvent);
    }

    public async getEventBySlackId(channelId: string, ts: string): Promise<EventEntry|null> {
        const storedEvent = await this.eventStore.getEntryByRemoteId(channelId, ts);
        if (!storedEvent) {
            return null;
        }
        return this.storedEventToEventEntry(storedEvent);
    }

    public async deleteEventByMatrixId(roomId: string, eventId: string): Promise<null> {
        await this.eventStore.delete({ roomId, eventId });
        return null;
    }

    public async getAllEvents(): Promise<EventEntry[]> {
        return (await this.eventStore.select<unknown, StoredEventDoc>({})).map((doc) => {
            return {
                eventId: doc.matrix.eventId,
                roomId: doc.matrix.roomId,
                slackChannelId: doc.remote.roomId,
                slackTs: doc.remote.eventId,
                _extras: doc.extras,
            };
        });
    }

    public async upsertReaction(entry: ReactionEntry): Promise<null> {
        // Reaction removal not supported by NeDB - noop
        return null;
    }

    public async getReactionByMatrixId(roomId: string, eventId: string): Promise<ReactionEntry|null> {
        // Reaction removal not supported by NeDB - noop
        return null;
    }

    public async getReactionBySlackId(
        slackChannelId: string,
        slackMessageTs: string,
        slackUserId: string,
        reaction: string,
    ): Promise<ReactionEntry|null> {
        // Reaction removal not supported by NeDB - noop
        return null;
    }

    public async deleteReactionByMatrixId(roomId: string, eventId: string): Promise<null> {
        // Reaction removal not supported by NeDB - noop
        return null;
    }

    public async deleteReactionBySlackId(
        slackChannelId: string,
        slackMessageTs: string,
        slackUserId: string,
        reaction: string,
    ): Promise<null> {
        // Reaction removal not supported by NeDB - noop
        return null;
    }

    public async upsertTeam(entry: TeamEntry) {
        return this.teamStore.update({id: entry.id}, entry, {upsert: true});
    }

    public async deleteTeam(teamId: string): Promise<null> {
        this.teamStore.remove({id: teamId});
        return null;
    }

    public async getTeam(teamId: string): Promise<TeamEntry|null> {
        return new Promise((resolve, reject) => {
            // These are technically schemaless
            // tslint:disable-next-line: no-any
            this.teamStore.findOne({id: teamId}, { _id: 0 }, (err: Error|null, doc: any) => {
                if (err) {
                    reject(err);
                    return;
                }
                resolve(doc);
            });
        });
    }

    public async getAllTeams(): Promise<TeamEntry[]> {
        return new Promise((resolve, reject) => {
            // These are technically schemaless
            this.teamStore.find({}, { _id: 0 }, (err: Error|null, docs: any[]) => {
                if (err) {
                    reject(err);
                    return;
                }
                resolve(docs);
            });
        });
    }

    public async setPuppetToken(): Promise<null> {
        // Puppeting not supported by NeDB - noop
        return null;
    }

    public async removePuppetTokenByMatrixId(): Promise<null> {
        return null;
    }

    public async getPuppetTokenBySlackId(): Promise<string|null> {
        return null;
    }

    public async getPuppetTokenByMatrixId(): Promise<string|null> {
        return null;
    }

    public async getPuppetsByMatrixId(): Promise<PuppetEntry[]> {
        return [];
    }

    public async getPuppetedUsers(): Promise<[]> {
        return [];
    }

    public async getPuppetMatrixUserBySlackId(teamId: string, slackId: string): Promise<null> {
        return null;
    }

    public async getUserAdminRoom(): Promise<null> {
        throw Error("Not supported on NeDB");
    }

    public async getUserForAdminRoom(): Promise<null> {
        throw Error("Not supported on NeDB");
    }

    public async setUserAdminRoom(): Promise<null> {
        throw Error("Not supported on NeDB");
    }

    public async getActiveRoomsPerTeam(): Promise<Map<string, Map<RoomType, number>>> {
        // no-op; activity metrics are not implemented for NeDB
        return new Map();
    }

    public async getActiveUsersPerTeam(): Promise<Map<string, Map<boolean, number>>> {
        // no-op; activity metrics are not implemented for NeDB
        return new Map();
    }

    public async upsertActivityMetrics(): Promise<null> {
        // no-op; activity metrics are not implemented for NeDB
        return null;
    }

    public async getRoomCount(): Promise<number> {
        return (await this.getAllRooms()).length;
    }
}<|MERGE_RESOLUTION|>--- conflicted
+++ resolved
@@ -57,18 +57,10 @@
 
 export class NedbDatastore implements Datastore {
     constructor(
-<<<<<<< HEAD
         private readonly userStore: UserBridgeStore,
         private readonly roomStore: RoomBridgeStore,
         private readonly eventStore: EventBridgeStore,
-        private readonly teamStore: NedbDb,
-        private readonly reactionStore: NedbDb) {
-=======
-        private readonly userStore: UserStore,
-        private readonly roomStore: RoomStore,
-        private readonly eventStore: EventStore,
         private readonly teamStore: NedbDb) {
->>>>>>> dcc39924
     }
 
     public async upsertUser(user: SlackGhost) {
