--- conflicted
+++ resolved
@@ -1,10 +1,6 @@
 import { IDatabase } from "pg-promise";
 
-<<<<<<< HEAD
-export const runSchema = async(db: IDatabase<unknown>) => {
-=======
-export const runSchema = async(db: IDatabase<any>): Promise<void> => {
->>>>>>> 3d0b6f7c
+export const runSchema = async(db: IDatabase<unknown>): Promise<void> => {
     await db.none(`
         ALTER TABLE teams ADD COLUMN status TEXT;
         ALTER TABLE teams ADD COLUMN domain TEXT;
