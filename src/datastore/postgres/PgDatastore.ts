/*
Copyright 2019 The Matrix.org Foundation C.I.C.

Licensed under the Apache License, Version 2.0 (the "License");
you may not use this file except in compliance with the License.
You may obtain a copy of the License at

    http://www.apache.org/licenses/LICENSE-2.0

Unless required by applicable law or agreed to in writing, software
distributed under the License is distributed on an "AS IS" BASIS,
WITHOUT WARRANTIES OR CONDITIONS OF ANY KIND, either express or implied.
See the License for the specific language governing permissions and
limitations under the License.
*/
<<<<<<< HEAD
// eslint thinks we can combine these two statements, but so far I have been unable to.
import * as pgInit from "pg-promise";
// eslint-disable-next-line no-duplicate-imports
=======
// tslint thinks we can combine these two statements, but so far I have been unable to.
import pgInit from "pg-promise";
// tslint:disable-next-line: no-duplicate-imports
>>>>>>> 4fa3b691
import { IDatabase, IMain } from "pg-promise";

import { Logging, MatrixUser } from "matrix-appservice-bridge";
import {
    Datastore,
    EventEntry,
    EventEntryExtra,
    PuppetEntry,
    ReactionEntry,
    RoomEntry,
    RoomType,
    SlackAccount,
    TeamEntry,
    UserEntry,
} from "../Models";
import { BridgedRoom } from "../../BridgedRoom";
import { SlackGhost } from "../../SlackGhost";
import { MatrixUser as BridgeMatrixUser } from "../../MatrixUser";

const pgp: IMain = pgInit({
    // Initialization Options
});

const log = Logging.get("PgDatastore");

export class PgDatastore implements Datastore {
    public static readonly LATEST_SCHEMA = 9;
    // tslint:disable-next-line: no-any
    public readonly postgresDb: IDatabase<any>;

    constructor(connectionString: string) {
        this.postgresDb = pgp(connectionString);
    }

    public async upsertUser(user: SlackGhost): Promise<null> {
        const entry = user.toEntry();
        log.debug(`upsertUser: ${entry.id}`);
        return this.postgresDb.none("INSERT INTO users VALUES(${id}, true, ${this}) ON CONFLICT (userId) DO UPDATE SET json = ${this}", entry);
    }

    public async getUser(id: string): Promise<UserEntry|null> {
        const dbEntry = await this.postgresDb.oneOrNone("SELECT * FROM users WHERE userId = ${id}", { id });
        if (!dbEntry) {
            return null;
        }
        return JSON.parse(dbEntry.json);
    }

    public async getMatrixUser(userId: string): Promise<MatrixUser|null> {
        userId = new MatrixUser(userId).getId(); // Ensure ID correctness
        const userData = await this.getUser(userId);
        return userData !== null ? new MatrixUser(
            userId,
            // UserEntry is a simple interface type, but Typescript is failing to parse that.
            userData as unknown as Record<string, string|undefined>) : null;
    }

    public async getAllUsersForTeam(teamId: string): Promise<UserEntry[]> {
        const users = await this.postgresDb.manyOrNone("SELECT json FROM users WHERE json::json->>'team_id' = ${teamId}", {
            teamId,
        });
        return users.map((dbEntry) => JSON.parse(dbEntry.json) as UserEntry);
    }

    public async storeMatrixUser(user: MatrixUser): Promise<null> {
        log.debug(`storeMatrixUser: ${user.getId()}`);
        return this.postgresDb.none(
            "INSERT INTO users VALUES(${getId}, false, ${serialize}) ON CONFLICT (userId) DO UPDATE SET json = ${serialize}",
            user
        );
    }

    public async insertAccount(userId: string, slackId: string, teamId: string, accessToken: string): Promise<null> {
        log.debug(`insertAccount: ${userId}`);
        return this.postgresDb.none("INSERT INTO linked_accounts VALUES (${userId}, ${slackId}, ${teamId}, ${accessToken}) " +
        "ON CONFLICT ON CONSTRAINT cons_linked_accounts_unique DO UPDATE SET access_token = ${accessToken}", {
            userId, slackId, teamId, accessToken,
        });
    }
    public async getAccountsForMatrixUser(userId: string): Promise<SlackAccount[]> {
        log.debug(`getAccountsForMatrixUser: ${userId}`);
        return this.postgresDb.map<SlackAccount>("SELECT * FROM linked_accounts WHERE user_id = ${userId}", { userId }, a => ({
            matrixId: a.user_id,
            slackId: a.slack_id,
            teamId: a.team_id,
            accessToken: a.access_token,
        }));
    }

    public async getAccountsForTeam(teamId: string): Promise<SlackAccount[]> {
        log.debug(`getAccountsForTeam: ${teamId}`);
        return this.postgresDb.map<SlackAccount>("SELECT * FROM linked_accounts WHERE team_id = ${teamId}", { teamId }, a => ({
            matrixId: a.user_id,
            slackId: a.slack_id,
            teamId: a.team_id,
            accessToken: a.access_token,
        }));
    }

    public async deleteAccount(userId: string, slackId: string): Promise<null> {
        log.info(`deleteAccount: ${userId} ${slackId}`);
        return this.postgresDb.none("DELETE FROM linked_accounts WHERE slack_id = ${slackId} AND user_id = ${userId}", { userId, slackId });
    }

    public async upsertEvent(roomIdOrEntry: string|EventEntry, eventId?: string, channelId?: string, ts?: string, extras?: EventEntryExtra) {
        let entry: EventEntry = roomIdOrEntry as EventEntry;
        if (typeof(roomIdOrEntry) === "string") {
            entry = {
                roomId: roomIdOrEntry as string,
                eventId: eventId!,
                slackChannelId: channelId!,
                slackTs: ts!,
                _extras: extras || {},
            };
        }
        log.debug(`upsertEvent: ${entry.roomId} ${entry.eventId} ${entry.slackChannelId} ${entry.slackTs}`);
        return this.postgresDb.none("INSERT INTO events VALUES(${roomId}, ${eventId}, ${slackChannelId}, ${slackTs}, ${jsonExtras}) " +
                           "ON CONFLICT ON CONSTRAINT cons_events_unique DO UPDATE SET extras = ${jsonExtras}", {
            ...entry,
            jsonExtras: JSON.stringify(entry._extras),
        });
    }

    public async getEventByMatrixId(roomId: string, eventId: string): Promise<EventEntry|null> {
        return this.postgresDb.oneOrNone(
            "SELECT * FROM events WHERE roomId = ${roomId} AND eventId = ${eventId}",
            { roomId, eventId }, e => e && {
                roomId,
                eventId,
                slackChannelId: e.slackchannel,
                slackTs: e.slackts,
                _extras: JSON.parse(e.extras),
            });
    }

    public async getEventBySlackId(slackChannel: string, slackTs: string): Promise<EventEntry|null> {
        return this.postgresDb.oneOrNone(
            "SELECT * FROM events WHERE slackChannel = ${slackChannel} AND slackTs = ${slackTs}",
            { slackChannel, slackTs }, e => e && {
                roomId: e.roomid,
                eventId: e.eventid,
                slackChannelId: slackChannel,
                slackTs,
                _extras: JSON.parse(e.extras),
            });
    }

    public async deleteEventByMatrixId(roomId: string, eventId: string): Promise<null> {
        log.info(`deleteEventByMatrixId: ${roomId} ${eventId}`);
        return this.postgresDb.none(
            "DELETE FROM events WHERE roomId = ${roomId} AND eventId = ${eventId}",
            { roomId, eventId },
        );
    }

    public async upsertReaction(entry: ReactionEntry): Promise<null> {
        log.debug(
            `upsertReaction: ${entry.roomId} ${entry.eventId} ` +
            `${entry.slackChannelId} ${entry.slackMessageTs} ${entry.slackUserId} ${entry.reaction}`
        );
        return this.postgresDb.none(
            "INSERT INTO reactions(room_id, event_id, slack_channel_id, slack_message_ts, slack_user_id, reaction) " +
            "VALUES(${roomId}, ${eventId}, ${slackChannelId}, ${slackMessageTs}, ${slackUserId}, ${reaction})" +
            "ON CONFLICT DO NOTHING",
            entry
        );
    }

    public async getReactionByMatrixId(roomId: string, eventId: string): Promise<ReactionEntry|null> {
        return this.postgresDb.oneOrNone(
            "SELECT slack_channel_id, slack_message_ts, slack_user_id, reaction " +
            "FROM reactions WHERE room_id = ${roomId} AND event_id = ${eventId}",
            { roomId, eventId },
            response => response && {
                roomId,
                eventId,
                slackChannelId: response.slack_channel_id,
                slackMessageTs: response.slack_message_ts,
                slackUserId: response.slack_user_id,
                reaction: response.reaction,
            }
        );
    }

    public async getReactionBySlackId(channelId: string, messageTs: string, userId: string, reaction: string): Promise<ReactionEntry|null> {
        return this.postgresDb.oneOrNone(
            "SELECT * FROM reactions " +
            "WHERE slack_channel_id = ${channelId} AND slack_message_ts = ${messageTs} AND slack_user_id = ${userId} AND reaction = ${reaction}",
            { channelId, messageTs, userId, reaction },
            response => response && {
                roomId: response.room_id,
                eventId: response.event_id,
                slackChannelId: channelId,
                slackMessageTs: messageTs,
                slackUserId: userId,
                reaction,
            }
        );
    }

    public async deleteReactionByMatrixId(roomId: string, eventId: string): Promise<null> {
        log.info(`deleteReactionByMatrixId: ${roomId} ${eventId}`);
        return this.postgresDb.none(
            "DELETE FROM reactions WHERE room_id = ${roomId} AND event_id = ${eventId}",
            { roomId, eventId },
        );
    }

    public async deleteReactionBySlackId(channelId: string, messageTs: string, userId: string, reaction: string): Promise<null> {
        log.info(`deleteReactionBySlackId: ${channelId} ${messageTs} ${userId} ${reaction}`);
        return this.postgresDb.none(
            "DELETE FROM reactions " +
            "WHERE slack_channel_id = ${channelId} AND slack_message_ts = ${messageTs} AND slack_user_id = ${userId} AND reaction = ${reaction}",
            { channelId, messageTs, userId, reaction },
        );
    }

    public async ensureSchema() {
        let currentVersion = await this.getSchemaVersion();
        while (currentVersion < PgDatastore.LATEST_SCHEMA) {
            log.info(`Updating schema to v${currentVersion + 1}`);
            // eslint-disable-next-line @typescript-eslint/no-var-requires
            const runSchema = require(`./schema/v${currentVersion + 1}`).runSchema;
            try {
                await runSchema(this.postgresDb);
                currentVersion++;
                await this.updateSchemaVersion(currentVersion);
            } catch (ex) {
                log.warn(`Failed to run schema v${currentVersion + 1}:`, ex);
                throw Error("Failed to update database schema");
            }
        }
        log.info(`Database schema is at version v${currentVersion}`);
    }

    public async upsertRoom(room: BridgedRoom) {
        const entry = room.toEntry();
        log.debug(`upsertRoom: ${entry.id}`);
        return this.postgresDb.none(
            "INSERT INTO rooms VALUES(${id}, ${roomid}, ${remoteid}, ${json}) ON CONFLICT (id) DO UPDATE SET json = ${json}",
            {
                id: entry.id,
                roomid: entry.matrix_id,
                remoteid: entry.remote_id,
                json: JSON.stringify(entry.remote),
            }
        );
    }

    public async deleteRoom(id: string) {
        log.debug(`deleteRoom: ${id}`);
        return this.postgresDb.none("DELETE FROM rooms WHERE id = ${id}", { id });
    }

    public async getAllRooms() {
        const entries = await this.postgresDb.manyOrNone("SELECT * FROM rooms");
        return entries.map((r) => {
            const remote = JSON.parse(r.json);
            return {
                id: r.id,
                matrix_id: r.roomid,
                remote,
                remote_id: r.remoteid,
            } as RoomEntry;
        });
    }

    public async upsertTeam(entry: TeamEntry) {
        log.debug(`upsertTeam: ${entry.id} ${entry.name}`);
        const props = {
            id: entry.id,
            name: entry.name,
            token: entry.bot_token,
            bot_id: entry.bot_id,
            domain: entry.domain,
            scopes: entry.scopes,
            status: entry.status,
            user_id: entry.user_id,
        };
        const statement = PgDatastore.BuildUpsertStatement("teams", ["id"], [props]);
        await this.postgresDb.none(statement, props);
    }

    // tslint:disable-next-line: no-any
    private static teamEntryForRow(doc: any) {
        return {
            id: doc.id,
            name: doc.name,
            bot_token: doc.token,
            user_id: doc.user_id,
            bot_id: doc.bot_id,
            domain: doc.domain,
            scopes: doc.scopes,
            status: doc.status,
        } as TeamEntry;
    }

    public async getTeam(teamId: string): Promise<TeamEntry|null> {
        const doc = await this.postgresDb.oneOrNone("SELECT * FROM teams WHERE id = ${teamId}", { teamId });
        return doc === null ? null : PgDatastore.teamEntryForRow(doc);
    }

    public async deleteTeam(teamId: string): Promise<null> {
        return this.postgresDb.none("DELETE FROM teams WHERE id = ${teamId}", { teamId });
    }

    public async getAllTeams(): Promise<TeamEntry[]> {
        return (await this.postgresDb.manyOrNone("SELECT * FROM teams")).map(PgDatastore.teamEntryForRow);
    }

    public async setPuppetToken(teamId: string, slackUser: string, matrixId: string, token: string): Promise<null> {
        return this.postgresDb.none(
            "INSERT INTO puppets VALUES (${slackUser}, ${teamId}, ${matrixId}, ${token})" +
            "ON CONFLICT ON CONSTRAINT cons_puppets_uniq DO UPDATE SET token = ${token}",
            {
                teamId,
                slackUser,
                matrixId,
                token,
            }
        );
    }

    public async removePuppetTokenByMatrixId(teamId: string, matrixId: string) {
        return this.postgresDb.none("DELETE FROM puppets WHERE slackteam = ${teamId} " +
                                                    "AND matrixuser = ${matrixId}", { teamId, matrixId });
    }

    public async getPuppetTokenBySlackId(teamId: string, slackId: string): Promise<string|null> {
        const res = await this.postgresDb.oneOrNone("SELECT token FROM puppets WHERE slackteam = ${teamId} " +
                                                    "AND slackuser = ${slackId}", { teamId, slackId });
        return res ? res.token : null;
    }

    public async getPuppetMatrixUserBySlackId(teamId: string, slackId: string): Promise<string|null> {
        const res = await this.postgresDb.oneOrNone("SELECT matrixuser FROM puppets WHERE slackteam = ${teamId} " +
                                                    "AND slackuser = ${slackId}", { teamId, slackId });
        return res ? res.matrixuser : null;
    }

    public async getPuppetTokenByMatrixId(teamId: string, matrixId: string): Promise<string> {
        const res = await this.postgresDb.oneOrNone(
            "SELECT token FROM puppets WHERE slackteam = ${teamId} AND matrixuser = ${matrixId}",
            { teamId, matrixId },
        );
        return res ? res.token : null;
    }

    public async getPuppetsByMatrixId(userId: string): Promise<PuppetEntry[]> {
        return (await this.postgresDb.manyOrNone(
            "SELECT * FROM puppets WHERE matrixuser = ${userId}",
            { userId },
        )).map((u) => ({
            matrixId: u.matrixuser,
            teamId: u.slackteam,
            slackId: u.slackuser,
            token: u.token,
        }));
    }

    public async getPuppetedUsers(): Promise<PuppetEntry[]> {
        return (await this.postgresDb.manyOrNone(
            "SELECT * FROM puppets")
        ).map((u) => ({
            matrixId: u.matrixuser,
            teamId: u.slackteam,
            slackId: u.slackuser,
            token: u.token,
        }));
    }

    public async getUserAdminRoom(userid: string): Promise<string> {
        const res = await this.postgresDb.oneOrNone("SELECT roomid FROM user_admin_rooms WHERE matrixuser = ${userid}", {
            userid,
        });
        return res ? res.roomid : null;
    }

    public async getUserForAdminRoom(roomId: string): Promise<string|null> {
        const res = await this.postgresDb.oneOrNone("SELECT matrixuser FROM user_admin_rooms WHERE roomid = ${roomId}", {
            roomId,
        });
        return res ? res.matrixuser : null;
    }

    public async setUserAdminRoom(matrixuser: string, roomid: string): Promise<null> {
        const statement = PgDatastore.BuildUpsertStatement("user_admin_rooms", ["matrixuser"], [{matrixuser, roomid}]);
        return this.postgresDb.none(statement, {matrixuser, roomid});
    }

    public async upsertActivityMetrics(user: BridgeMatrixUser | SlackGhost, room: BridgedRoom, date?: Date): Promise<null> {
        date = date || new Date();
        const userId = (user instanceof SlackGhost) ? user.toEntry().id : user.userId;

        return this.postgresDb.none(
            "INSERT INTO metrics_activities (user_id, room_id, date) " +
            "VALUES(${userId}, ${roomId}, ${date}) " +
            "ON CONFLICT ON CONSTRAINT cons_activities_unique DO NOTHING", {
                date: `${date.getFullYear()}-${date.getMonth()}-${date.getDate()}`,
                roomId: room.toEntry().id,
                userId,
            });
    }

    public async getActiveRoomsPerTeam(activityThreshholdInDays = 2, historyLengthInDays = 30): Promise<Map<string, Map<RoomType, number>>> {
        const roomsByTeamAndType: Map<string, Map<RoomType, number>> = new Map();
        (await this.postgresDb.manyOrNone(
            "SELECT room_id, rooms.json::json->>'slack_team_id' AS team_id, rooms.json::json->>'slack_type' AS slack_type " +
            "FROM metrics_activities " +
            "LEFT JOIN rooms ON metrics_activities.room_id = rooms.id " +
            "WHERE date_part('days', age(date)) < ${historyLengthInDays} " +
            "GROUP BY room_id, team_id, room_id, slack_type " +
            "HAVING COUNT(DISTINCT date) >= ${activityThreshholdInDays}",
            { activityThreshholdInDays, historyLengthInDays },
        )).forEach((activeRoom) => {
            activeRoom.team_id = activeRoom.team_id || "noteam";
            if (!roomsByTeamAndType.has(activeRoom.team_id)) {
                roomsByTeamAndType.set(activeRoom.team_id, new Map());
            }
            const teamData = roomsByTeamAndType.get(activeRoom.team_id)!;
            // We found a new active room for this team and room type -> Increment counter!
            teamData.set(activeRoom.slack_type, (teamData.get(activeRoom.slack_type) || 0) + 1);
        });
        return roomsByTeamAndType;
    }

    public async getActiveUsersPerTeam(activityThreshholdInDays = 2, historyLengthInDays = 30): Promise<Map<string, Map<boolean, number>>> {
        const usersByTeamAndRemote: Map<string, Map<boolean, number>> = new Map();
        (await this.postgresDb.manyOrNone(
            "SELECT user_id, users.json::json->>'team_id' AS team_id, users.isremote AS remote " +
            "FROM metrics_activities " +
            "LEFT JOIN users ON metrics_activities.user_id = users.userid " +
            "WHERE date_part('days', age(date)) < ${historyLengthInDays} " +
            "GROUP BY user_id, team_id, remote " +
            "HAVING COUNT(DISTINCT date) >= ${activityThreshholdInDays}",
            { activityThreshholdInDays, historyLengthInDays },
        )).forEach((activeUser) => {
            activeUser.team_id = activeUser.team_id || "noteam";
            // The lack of a user being in the users table means they aren't a slack user (= not remote).
            activeUser.remote = activeUser.remote || false;
            if (!usersByTeamAndRemote.has(activeUser.team_id)) {
                usersByTeamAndRemote.set(activeUser.team_id, new Map());
            }
            const teamData = usersByTeamAndRemote.get(activeUser.team_id)!;
            // We found a new active user for this team and remote state -> Increment counter!
            teamData.set(activeUser.remote, (teamData.get(activeUser.remote) || 0) + 1);
        });
        return usersByTeamAndRemote;
    }

    public async getRoomCount(): Promise<number> {
        return Number.parseInt((await this.postgresDb.one("SELECT COUNT(*) FROM rooms")).count, 10);
    }

    private async updateSchemaVersion(version: number) {
        log.debug(`updateSchemaVersion: ${version}`);
        await this.postgresDb.none("UPDATE schema SET version = ${version}", {version});
    }

    private async getSchemaVersion(): Promise<number> {
        try {
            const { version } = await this.postgresDb.one("SELECT version FROM SCHEMA");
            return version;
        } catch (ex) {
            if (ex.code === "42P01") { // undefined_table
                log.warn("Schema table could not be found");
                return 0;
            }
            log.error("Failed to get schema version:", ex);
        }
        throw Error("Couldn't fetch schema version");
    }

    private static BuildUpsertStatement(table: string, conflictKeys: string[], values: {[key: string]: unknown}[]) {
        const cs = new pgp.helpers.ColumnSet(values[0], {table});
        return `${pgp.helpers.insert(values, cs)} ON CONFLICT(${conflictKeys.join()}) DO UPDATE SET ` +
            cs.assignColumns({from: 'EXCLUDED', skip: conflictKeys});
    }
}<|MERGE_RESOLUTION|>--- conflicted
+++ resolved
@@ -13,15 +13,9 @@
 See the License for the specific language governing permissions and
 limitations under the License.
 */
-<<<<<<< HEAD
 // eslint thinks we can combine these two statements, but so far I have been unable to.
-import * as pgInit from "pg-promise";
+import pgInit from "pg-promise";
 // eslint-disable-next-line no-duplicate-imports
-=======
-// tslint thinks we can combine these two statements, but so far I have been unable to.
-import pgInit from "pg-promise";
-// tslint:disable-next-line: no-duplicate-imports
->>>>>>> 4fa3b691
 import { IDatabase, IMain } from "pg-promise";
 
 import { Logging, MatrixUser } from "matrix-appservice-bridge";
