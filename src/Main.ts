--- conflicted
+++ resolved
@@ -40,11 +40,8 @@
 import { SlackRoomStore } from "./SlackRoomStore";
 import * as QuickLRU from "quick-lru";
 import PQueue from "p-queue";
-<<<<<<< HEAD
 import { TeamSyncer } from "./TeamSyncer";
-=======
 import { UserAdminRoom } from "./rooms/UserAdminRoom";
->>>>>>> 53d8beee
 
 const log = Logging.get("Main");
 
@@ -579,7 +576,7 @@
         if (ev.type === "m.room.member"
             && this.bridge.getBot().isRemoteUser(ev.state_key)
             && !this.bridge.getBot().isRemoteUser(ev.sender)
-            && ev.state_key !== myUserId) {
+            && ev.state_key !== this.botUserId) {
                 await room.onMatrixInvite(ev.sender, ev.state_key);
                 endTimer({outcome: "success"});
         }
