{
  "name": "matrix-appservice-slack",
  "version": "1.11.0",
  "description": "A Matrix <--> Slack bridge",
  "engines": {
    "node": ">=12 16<="
  },
  "main": "app.js",
  "scripts": {
    "prepare": "npm run build",
    "start": "node ./lib/app.js",
    "build": "npm run build:app && npm run build:web",
    "build:app": "tsc --project tsconfig.json",
    "build:web": "snowpack build",
    "test": "npm run test:unit && npm run test:integration",
    "test:unit": "mocha --reporter list --ui bdd --require ts-node/register --recursive tests/unit/*.ts",
    "test:integration": "mocha --exit --reporter list --ui bdd --require ts-node/register --recursive tests/integration/*.ts",
    "test:postgres": "SLACKBRIDGE_TEST_ENABLEPG=yes mocha --reporter list --ui bdd --require ts-node/register --recursive tests/integration/PgDatastoreTest.ts",
    "lint": "eslint -c .eslintrc.js ./src"
  },
  "repository": {
    "type": "git",
    "url": "git+https://github.com/matrix-org/matrix-appservice-slack.git"
  },
  "keywords": [
    "matrix-org",
    "slack"
  ],
  "author": "Matrix.org",
  "license": "Apache-2.0",
  "bugs": {
    "url": "https://github.com/matrix-org/matrix-appservice-slack/issues"
  },
  "homepage": "https://github.com/matrix-org/matrix-appservice-slack#readme",
  "dependencies": {
    "@alloc/quick-lru": "^5.2.0",
    "@slack/logger": "^2.0.0",
    "@slack/rtm-api": "^5.0.5",
    "@slack/web-api": "^5.15.0",
<<<<<<< HEAD
    "Slackdown": "git+https://Half-Shot@github.com/half-shot/slackdown.git",
    "axios": "^0.24.0",
=======
    "axios": "^0.26.0",
>>>>>>> 44bed1b4
    "escape-string-regexp": "^4.0.0",
    "matrix-appservice-bridge": "^3.2.0",
    "matrix-widget-api": "^0.1.0-beta.17",
    "minimist": "^1.2.5",
    "nedb": "^1.8.0",
    "node-emoji": "^1.10.0",
    "nunjucks": "^3.2.3",
    "p-queue": "^6.0.0",
    "pg-promise": "^10.11.1",
    "randomstring": "^1.2.1",
    "uuid": "^8.3.2",
    "yargs": "^17.2.1"
  },
  "devDependencies": {
    "@fontsource/open-sans": "^4.2.2",
    "@prefresh/snowpack": "^3.1.2",
    "@snowpack/plugin-sass": "^1.4.0",
    "@snowpack/plugin-typescript": "^1.2.1",
    "@types/chai": "^4.2.21",
    "@types/js-yaml": "^4.0.2",
    "@types/mocha": "^8.2.3",
    "@types/nedb": "^1.8.12",
    "@types/node": "^12",
    "@types/node-emoji": "^1.8.1",
    "@types/nunjucks": "^3.1.5",
    "@types/randomstring": "^1.1.7",
    "@types/uuid": "^8.3.1",
    "@types/yargs": "^17.0.3",
    "@types/yargs-parser": "^20.2.1",
    "@typescript-eslint/eslint-plugin": "^5.6.0",
    "@typescript-eslint/parser": "^5.6.0",
    "chai": "^4.3.4",
    "eslint": "^8.4.1",
    "eslint-plugin-jsdoc": "^37.1.0",
    "eslint-plugin-prefer-arrow": "^1.2.3",
    "js-yaml": "^4.1.0",
    "mini.css": "^3.0.1",
    "mocha": "^9.0.2",
    "preact": "^10.5.15",
    "prom-client": "^13.1.0",
    "react-loader-spinner": "^5.0.10",
    "snowpack": "^3.8.8",
    "source-map-support": "^0.5.19",
    "ts-node": "^10.1.0",
    "typescript": "^4.4.3"
  }
}<|MERGE_RESOLUTION|>--- conflicted
+++ resolved
@@ -37,12 +37,8 @@
     "@slack/logger": "^2.0.0",
     "@slack/rtm-api": "^5.0.5",
     "@slack/web-api": "^5.15.0",
-<<<<<<< HEAD
     "Slackdown": "git+https://Half-Shot@github.com/half-shot/slackdown.git",
-    "axios": "^0.24.0",
-=======
     "axios": "^0.26.0",
->>>>>>> 44bed1b4
     "escape-string-regexp": "^4.0.0",
     "matrix-appservice-bridge": "^3.2.0",
     "matrix-widget-api": "^0.1.0-beta.17",
