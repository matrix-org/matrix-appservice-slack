{
  "name": "matrix-appservice-slack",
  "version": "1.1.0",
  "description": "A Matrix <--> Slack bridge",
  "main": "app.js",
  "scripts": {
    "postinstall": "npm run build",
    "start": "node ./lib/app.js",
    "build": "tsc",
    "test": "npm run test:unit && npm run test:integration",
    "test:unit": "mocha --reporter list --ui bdd --require ts-node/register --require source-map-support/register --recursive lib/tests/unit",
    "test:integration": "mocha --exit --reporter list --ui bdd --require ts-node/register --require source-map-support/register --recursive lib/tests/integration",
    "test:postgres": "SLACKBRIDGE_TEST_ENABLEPG=yes mocha --reporter list --ui bdd --require ts-node/register --require source-map-support/register --recursive lib/tests/integration/PgDatastoreTest.js",
    "lint": "tslint -p tsconfig.json"
  },
  "repository": {
    "type": "git",
    "url": "git+https://github.com/matrix-org/matrix-appservice-slack.git"
  },
  "keywords": [
    "matrix-org",
    "slack"
  ],
  "author": "Matrix.org",
  "license": "Apache-2.0",
  "bugs": {
    "url": "https://github.com/matrix-org/matrix-appservice-slack/issues"
  },
  "homepage": "https://github.com/matrix-org/matrix-appservice-slack#readme",
  "dependencies": {
    "@slack/logger": "^1.1.0",
    "@slack/rtm-api": "^5.0.3",
    "@slack/web-api": "^5.8.0",
    "Slackdown": "Half-Shot/slackdown#efd8934a3d9c3bf0064c0b217c5cf6b62ee697e4",
    "chai": "^4.2.0",
    "chalk": "^2.4.1",
    "escape-string-regexp": "^2.0.0",
    "matrix-appservice": "^0.4.1",
    "matrix-appservice-bridge": "^1.11.1",
    "minimist": "^1.2",
    "nedb": "^1.8.0",
    "node-emoji": "^1.10.0",
    "p-queue": "^6.3.0",
    "pg-promise": "^9.0.2",
    "quick-lru": "^4.0.1",
    "randomstring": "^1",
<<<<<<< HEAD
    "request-promise-native": "^1.0.8",
    "uuid": "^3.3.2",
    "winston": "^3.2.1",
=======
    "request-promise-native": "^1.0.7",
    "uuid": "^7.0.2",
    "winston": "^3.1.0",
>>>>>>> 34521a67
    "winston-daily-rotate-file": "^3.3.3",
    "yargs": "^13.2.4"
  },
  "devDependencies": {
    "@types/chai": "^4.2.11",
    "@types/express": "^4.17.3",
    "@types/mocha": "^7.0.2",
    "@types/nedb": "^1.8.9",
    "@types/node": "^13.9.3",
    "@types/node-emoji": "^1.8.1",
    "@types/randomstring": "^1.1.6",
<<<<<<< HEAD
    "@types/request-promise-native": "^1.0.17",
    "@types/uuid": "^3.4.5",
    "@types/yargs": "^13.0.0",
    "@types/yargs-parser": "^13.0.0",
    "mocha": "^7.1.1",
    "source-map-support": "^0.5.16",
    "ts-node": "^8.8.1",
    "tslint": "^6.1.0",
    "typescript": "^3.8"
=======
    "@types/yargs-parser": "^13.0.0",
    "@types/yargs": "^13.0.0",
    "@types/request-promise-native": "^1.0.16",
    "@types/uuid": "^7.0.2",
    "@types/chai": "^4.1.7",
    "@types/express": "^4.17.0",
    "@types/mocha": "^5.2.7",
    "@types/node-emoji": "^1.8.1",
    "mocha": "^6.1.4",
    "tslint": "^5.18.0",
    "typescript": "^3.8",
    "source-map-support": "^0.5.12",
    "ts-node": "^8.3.0"
>>>>>>> 34521a67
  }
}<|MERGE_RESOLUTION|>--- conflicted
+++ resolved
@@ -37,22 +37,16 @@
     "escape-string-regexp": "^2.0.0",
     "matrix-appservice": "^0.4.1",
     "matrix-appservice-bridge": "^1.11.1",
-    "minimist": "^1.2",
+    "minimist": "^1.2.5",
     "nedb": "^1.8.0",
     "node-emoji": "^1.10.0",
     "p-queue": "^6.3.0",
     "pg-promise": "^9.0.2",
     "quick-lru": "^4.0.1",
     "randomstring": "^1",
-<<<<<<< HEAD
     "request-promise-native": "^1.0.8",
-    "uuid": "^3.3.2",
+    "uuid": "^7.0.2",
     "winston": "^3.2.1",
-=======
-    "request-promise-native": "^1.0.7",
-    "uuid": "^7.0.2",
-    "winston": "^3.1.0",
->>>>>>> 34521a67
     "winston-daily-rotate-file": "^3.3.3",
     "yargs": "^13.2.4"
   },
@@ -64,9 +58,8 @@
     "@types/node": "^13.9.3",
     "@types/node-emoji": "^1.8.1",
     "@types/randomstring": "^1.1.6",
-<<<<<<< HEAD
     "@types/request-promise-native": "^1.0.17",
-    "@types/uuid": "^3.4.5",
+    "@types/uuid": "^7.0.2",
     "@types/yargs": "^13.0.0",
     "@types/yargs-parser": "^13.0.0",
     "mocha": "^7.1.1",
@@ -74,20 +67,5 @@
     "ts-node": "^8.8.1",
     "tslint": "^6.1.0",
     "typescript": "^3.8"
-=======
-    "@types/yargs-parser": "^13.0.0",
-    "@types/yargs": "^13.0.0",
-    "@types/request-promise-native": "^1.0.16",
-    "@types/uuid": "^7.0.2",
-    "@types/chai": "^4.1.7",
-    "@types/express": "^4.17.0",
-    "@types/mocha": "^5.2.7",
-    "@types/node-emoji": "^1.8.1",
-    "mocha": "^6.1.4",
-    "tslint": "^5.18.0",
-    "typescript": "^3.8",
-    "source-map-support": "^0.5.12",
-    "ts-node": "^8.3.0"
->>>>>>> 34521a67
   }
 }