{
  "name": "matrix-appservice-slack",
  "version": "0.3.2",
  "description": "A Matrix <--> Slack bridge",
  "main": "app.js",
  "scripts": {
    "start": "node ./lib/app.js",
    "build": "tsc",
    "test": "npm run test:unit && npm run test:integration",
    "test:unit": "mocha --reporter list --ui bdd --require ts-node/register --require source-map-support/register --recursive lib/tests/integration",
    "test:integration": "mocha --reporter list --ui bdd --require ts-node/register --require source-map-support/register --recursive lib/tests/unit",
    "lint": "tslint -p tsconfig.json"
  },
  "repository": {
    "type": "git",
    "url": "git+https://github.com/matrix-org/matrix-appservice-slack.git"
  },
  "keywords": [
    "matrix-org",
    "slack"
  ],
  "author": "Matrix.org",
  "license": "Apache-2.0",
  "bugs": {
    "url": "https://github.com/matrix-org/matrix-appservice-slack/issues"
  },
  "homepage": "https://github.com/matrix-org/matrix-appservice-slack#readme",
  "dependencies": {
<<<<<<< HEAD
    "@slack/rtm-api": "^5.0.1",
=======
    "@slack/web-api": "^5.1.0",
>>>>>>> b4c6d6b4
    "Slackdown": "Half-Shot/slackdown#efd8934a3d9c3bf0064c0b217c5cf6b62ee697e4",
    "chai": "^4.2.0",
    "chalk": "^2.4.1",
    "matrix-appservice-bridge": "^1.9.0",
    "minimist": "^1.2",
    "nedb": "^1.8.0",
    "node-emoji": "^1.10.0",
    "randomstring": "^1",
    "request-promise-native": "^1.0.7",
    "uuid": "^3.3.2",
    "winston": "^3.1.0",
    "winston-daily-rotate-file": "^3.3.3",
    "yargs": "^13.2.4"
  },
  "devDependencies": {
    "@types/nedb": "^1.8.7",
    "@types/node": "^12.0.10",
    "@types/randomstring": "^1.1.6",
    "@types/yargs-parser": "^13.0.0",
    "@types/yargs": "^13.0.0",
    "@types/request-promise-native": "^1.0.16",
    "@types/uuid": "^3.4.5",
    "@types/chai": "^4.1.7",
    "@types/express": "^4.17.0",
    "@types/mocha": "^5.2.7",
    "@types/node-emoji": "^1.8.1",
    "mocha": "^6.1.4",
    "tslint": "^5.18.0",
    "typescript": "^3.5",
    "source-map-support": "^0.5.12",
    "ts-node": "^8.3.0"
  }
}<|MERGE_RESOLUTION|>--- conflicted
+++ resolved
@@ -26,11 +26,8 @@
   },
   "homepage": "https://github.com/matrix-org/matrix-appservice-slack#readme",
   "dependencies": {
-<<<<<<< HEAD
     "@slack/rtm-api": "^5.0.1",
-=======
     "@slack/web-api": "^5.1.0",
->>>>>>> b4c6d6b4
     "Slackdown": "Half-Shot/slackdown#efd8934a3d9c3bf0064c0b217c5cf6b62ee697e4",
     "chai": "^4.2.0",
     "chalk": "^2.4.1",
