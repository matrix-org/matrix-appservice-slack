{
  "name": "matrix-appservice-slack",
  "version": "0.1.0",
  "description": "A Matrix <--> Slack bridge",
  "main": "app.js",
  "scripts": {
    "test": "jasmine-node tests --verbose --forceexit --captureExceptions",
    "lint": "eslint app.js lib"
  },
  "repository": {
    "type": "git",
    "url": "git+https://github.com/matrix-org/matrix-appservice-slack.git"
  },
  "keywords": [
    "matrix-org",
    "slack"
  ],
  "author": "Matrix.org",
  "license": "Apache-2.0",
  "bugs": {
    "url": "https://github.com/matrix-org/matrix-appservice-slack/issues"
  },
  "homepage": "https://github.com/matrix-org/matrix-appservice-slack#readme",
  "dependencies": {
    "Slackdown": "Half-Shot/slackdown#efd8934a3d9c3bf0064c0b217c5cf6b62ee697e4",
    "bluebird": "^3",
<<<<<<< HEAD
    "matrix-appservice-bridge": "matrix-org/matrix-appservice-bridge#d47e96cd9f1b62103cfcae2a5f6fa27814457ec3",
=======
    "chalk": "^2.4.1",
    "matrix-appservice-bridge": "matrix-org/matrix-appservice-bridge#339a449ce4d0a85fcceecba479a3ce183cd9fa74",
>>>>>>> 0a28929b
    "matrix-js-sdk": "^0.5",
    "minimist": "^1.2",
    "randomstring": "^1",
    "request-promise": "^3.0.0",
    "winston": "^3.1.0",
    "winston-daily-rotate-file": "^3.3.3"
  },
  "devDependencies": {
    "eslint": "^1.4.3",
    "jasmine-node": "^1.14.5"
  }
}<|MERGE_RESOLUTION|>--- conflicted
+++ resolved
@@ -24,12 +24,8 @@
   "dependencies": {
     "Slackdown": "Half-Shot/slackdown#efd8934a3d9c3bf0064c0b217c5cf6b62ee697e4",
     "bluebird": "^3",
-<<<<<<< HEAD
-    "matrix-appservice-bridge": "matrix-org/matrix-appservice-bridge#d47e96cd9f1b62103cfcae2a5f6fa27814457ec3",
-=======
     "chalk": "^2.4.1",
     "matrix-appservice-bridge": "matrix-org/matrix-appservice-bridge#339a449ce4d0a85fcceecba479a3ce183cd9fa74",
->>>>>>> 0a28929b
     "matrix-js-sdk": "^0.5",
     "minimist": "^1.2",
     "randomstring": "^1",
