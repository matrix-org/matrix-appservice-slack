"use strict";

var substitutions = require("./substitutions");
var rp = require('request-promise');
var qs = require("querystring");
var Promise = require('bluebird');
var promiseWhile = require("./promiseWhile");
const log = require("matrix-appservice-bridge").Logging.get("SlackHookHandler");

var PRESERVE_KEYS = [
    "team_domain", "team_id",
    "channel_name", "channel_id",
    "user_name", "user_id",
];

/**
 * @constructor
 * @param {Main} main the toplevel bridge instance through which to
 * communicate with matrix.
 */
function SlackHookHandler(main) {
    this._main = main;
}

/**
 * Starts the hook server listening on the given port and (optional) TLS
 * configuration.
 * @param {int} port The TCP port to listen on
 * @param {?Object} tls_config Optional TLS configuration
 * @return {Promise} Returns a Promise that will resolve when the server is
 * ready to accept requests
 */
SlackHookHandler.prototype.startAndListen = function(port, tls_config) {
    var createServer;
    if (tls_config) {
        var fs = require("fs");
        var tls_options = {
            key: fs.readFileSync(tls_config.key_file),
            cert: fs.readFileSync(tls_config.crt_file)
        };
        createServer = function(cb) {
            return require("https").createServer(tls_options, cb);
        };
    }
    else {
        createServer = require("http").createServer;
    }

    return new Promise((resolve, reject) => {
        createServer((request, response) => {
            var body = "";
            request.on("data", (chunk) => {
                body += chunk;
            });

            request.on("end", () => {
                var params = qs.parse(body);
                try {
                    this.handle(request.method, request.url, params, response);
                }
                catch (e) {
                    log.error("Oops - SlackHookHandler failed:", e);

                    response.writeHead(500, {"Content-Type": "text/plain"});
                    if (request.method !== "HEAD") {
                        response.write("Internal Server Error");
                    }
                    response.end();
                }
            });
        }).listen(port, () => {
            var protocol = tls_config ? "https" : "http";
            log.info("Slack-side listening on port " + port + " over " + protocol);
            resolve();
        });
    });
};

/**
 * Handles a slack webhook request.
 *
 * Sends a message to Matrix if it understands enough of the message to do so.
 * Attempts to make the message as native-matrix feeling as it can.
 *
 * @param {Object} params HTTP body of the webhook request, as a JSON-parsed dictionary.
 * @param {string} params.channel_id Slack channel ID receiving the message.
 * @param {string} params.channel_name Slack channel name receiving the message.
 * @param {string} params.user_id Slack user ID of user sending the message.
 * @param {string} params.user_name Slack user name of the user sending the message.
 * @param {?string} params.text Text contents of the message, if a text message.
 * @param {string} timestamp Timestamp when message was received, in seconds
 *     formatted as a float.
 */
SlackHookHandler.prototype.handle = function(method, url, params, response) {
    log.info("Received slack webhook " + method + " " + url + ": " + JSON.stringify(params));

    var main = this._main;

    var endTimer = main.startTimer("remote_request_seconds");

    var result = url.match(/^\/(.{32})(?:\/(.*))?$/);
    if (!result) {
        log.info("Ignoring message with bad slackhook URL " + url);

        response.writeHead(200, {"Content-Type": "text/plain"});
        response.end();

        endTimer({outcome: "dropped"});
        return;
    }

    var inbound_id = result[1];
    var path = result[2] || "post";

    // GET requests (e.g. authorize) have params in query string
    if (method === "GET") {
        result = path.match(/^([^?]+)(?:\?(.*))$/);
        path = result[1];
        params = qs.parse(result[2]);
    }

    var room = main.getRoomByInboundId(inbound_id);

    if (!room) {
        log.info("Ignoring message from unrecognised inbound ID: %s (%s.#%s)",
            inbound_id, params.team_domain, params.channel_name
        );
        main.incCounter("received_messages", {side: "remote"});

        response.writeHead(200, {"Content-Type": "text/plain"});
        response.end();

        endTimer({outcome: "dropped"});
        return;
    }

    if (method === "POST" && path === "post") {
        this.handlePost(room, params).then(
            () => endTimer({outcome: "success"}),
            (e) => {
                endTimer({outcome: "fail"});

                log.error("Failed: ", e);
            }
        );

        response.writeHead(200, {"Content-Type": "application/json"});
        response.end();
    }
    else if (method === "GET" && path === "authorize") {
        this.handleAuthorize(room, params).then((result) => {
            response.writeHead(result.code || 200, {"Content-Type": "text/html"});
            response.write(result.html);
            response.end();

            endTimer({outcome: "success"});
        });
    }
    else {
        // TODO: Handle this
        log.debug(`Got call to ${method}${path} that we can't handle`);
        response.writeHead(200, {"Content-Type": "application/json"});
        if (method !== "HEAD") {
            response.write("{}");
        }
        response.end();
        endTimer({outcome: "dropped"});
    }
};

SlackHookHandler.prototype.handlePost = function(room, params) {
    // We can't easily query the name of a channel from its ID, but we can
    // infer its current name every time we receive a message, because slack
    // tells us.
    var channel_name = params.team_domain + ".#" + params.channel_name;
    var main = this._main;

    room.updateSlackChannelName(channel_name);
    if (room.isDirty()) {
        main.putRoomToStore(room);
    }

    // TODO(paul): This will reject every bot-posted message, both our own
    //   reflections and other messages from other bot integrations. It would
    //   be nice if we could distinguish the two by somehow learning our own
    //   'bot_id' parameter.
    //     https://github.com/matrix-org/matrix-appservice-slack/issues/29
    if (params.user_id === "USLACKBOT") {
        return Promise.resolve();
    }

    // Only count received messages that aren't self-reflections
    main.incCounter("received_messages", {side: "remote"});

    var token = room.getAccessToken();

    if (!token) {
        // If we can't look up more details about the message
        // (because we don't have a master token), but it has text,
        // just send the message as text.
        log.warn("no slack token for " + params.team_domain);

        if (params.text) {
            return room.onSlackMessage(params);
        }
        return Promise.resolve();
    }

    var text = params.text;
    if (undefined == text) {
        // TODO(paul): When I started looking at this code there was no lookupAndSendMessage()
        //   I wonder if this code path never gets called...?
        // lookupAndSendMessage(params.channel_id, params.timestamp, intent, roomID, token);
        return Promise.resolve();
    }

    return this.lookupMessage(params.channel_id, params.timestamp, token).then((msg) => {
        if(undefined == msg) {
            msg = params;
        }

        // Restore the original parameters, because we've forgotten a lot of
        // them by now
        PRESERVE_KEYS.forEach((k) => msg[k] = params[k]);
        msg.markdownText = msg.text;
        return this.replaceChannelIdsWithNames(msg, token);
    }).then((msg) => {
        return this.replaceUserIdsWithNames(msg, token);
    }).then((msg) => {
        // we can't use .finally here as it does not get the final value, see https://github.com/kriskowal/q/issues/589
        return room.onSlackMessage(msg);
    });
};

SlackHookHandler.prototype.handleAuthorize = function(room, params) {
    var oauth2 = this._main.getOAuth2();
    if (!oauth2) {
        log.warn("Wasn't expecting to receive /authorize without OAuth2 configured");
        return;
    }

    log.debug("Exchanging temporary code for full OAuth2 token for " + room.getInboundId());

    return oauth2.exchangeCodeForToken({
        code: params.code,
        room: room,
    }).then((result) => {
        log.debug("Got a full OAuth2 token");

        room.updateAccessToken(result.access_token, result.access_scopes);
        return this._main.putRoomToStore(room);
    }).then(
        () => {
            return {
                html: `
<h2>Integration Successful!</h2>

<p>Your Matrix-Slack channel integration is now correctly authorized.</p>
`
            };
        },
        (err) => {
            return {
                code: 403,
                html: `
<h2>Integration Failed</h2>

<p>Unfortunately your channel integration did not go as expected...</p>
`
            };
        }
    );
};

SlackHookHandler.prototype.replaceChannelIdsWithNames = function(message, token) {
    var main = this._main;

    // match all channelIds
    var testForName = message.text.match(/<#(\w+)\|?\w*?>/g);
    var iteration = 0;
    var matches = 0;
    if (testForName && testForName.length) {
        matches = testForName.length;
    }
    return promiseWhile(function() {
        // Do this until there are no more channel ID matches
        return iteration < matches;
    }, function() {
        // foreach channelId, pull out the ID
        // (if this is an emote msg, the format is <#ID|name>, but in normal msgs it's just <#ID>
        var id = testForName[iteration].match(/<#(\w+)\|?\w*?>/)[1];
        var channelsInfoApiParams = {
            uri: 'https://slack.com/api/channels.info',
            qs: {
                token: token,
                channel: id
            },
            json: true
        };
        main.incRemoteCallCounter("channels.info");
        return rp(channelsInfoApiParams).then((response) => {
            if (response && response.channel && response.channel.name) {
                log.info("channels.info: " + id + " mapped to " + response.channel.name);
                message.text = message.text.replace(/<#(\w+)\|?\w*?>/, "#" + response.channel.name);
            }
            else {
                log.info("channels.info returned no result for " + id);
            }
            iteration++;
            }).catch((err) => {
               log.error("Caught error " + err);
            });
    }).then(() => {
        // Notice we can chain it because it's a Promise,
        // this will run after completion of the promiseWhile Promise!
        return message;
    });
};

SlackHookHandler.prototype.replaceUserIdsWithNames = function(message, token) {
    var main = this._main;

    // match all userIds
    var testForName = message.text.match(/<@(\w+)\|?\w*?>/g);
    var iteration = 0;
    var matches = 0;
    if (testForName && testForName.length) {
        matches = testForName.length;
    }
    return promiseWhile(() => {
        // Condition for stopping
        return iteration < matches;
    }, function() {
        // foreach userId, pull out the ID
        // (if this is an emote msg, the format is <@ID|nick>, but in normal msgs it's just <@ID>
        var id = testForName[iteration].match(/<@(\w+)\|?\w*?>/)[1];
        var channelsInfoApiParams = {
            uri: 'https://slack.com/api/users.info',
            qs: {
                token: token,
                user: id
            },
            json: true
        };
        main.incRemoteCallCounter("users.info");
        return rp(channelsInfoApiParams).then((response) => {
            const user_id = main.getUserId(id, message.team_domain);
            if (response && response.user && response.user.name) {
<<<<<<< HEAD
                log.info("users.info: " + id + " mapped to " + response.user.name);
=======
                console.log("users.info: " + id + " mapped to " + response.user.name);

                const pill = `[${response.user.name}](https://matrix.to/#/${user_id})`;
>>>>>>> 0a01332d
                message.text = message.text.replace(/<@(\w+)\|?\w*?>/, response.user.name);
                message.markdownText = message.markdownText.replace(
                    /<@(\w+)\|?\w*?>/,
                    pill
                );
                return;
            }
<<<<<<< HEAD
            else {
                log.info("users.info returned no result for " + id);
            }
            iteration++;
            }).catch((err) => {
               log.error("Caught error " + err);
            });
=======
            console.log(`users.info returned no result for ${id} Response:`, response);
            // Fallback to checking the user store.
            var store = this.getUserStore();
            return store.select({id: user_id});
        }).then((result) => {
            if (result === undefined) {
                return;
            }
            console.log(`${user_id} did ${result.length > 0 ? "not" : ""} an entry`);
            if (result.length) {
                // It's possible not to have a displayname set.
                const name = result[0].display_name || result[0].id;

                const pill = `[${name}](https://matrix.to/#/${user_id})`;
                message.text = message.text.replace(/<@(\w+)\|?\w*?>/, name);
                message.markdownText = message.markdownText.replace(
                    /<@(\w+)\|?\w*?>/,
                    pill
                );
            }
        }).catch((err) => {
            console.log("Caught error " + err);
        });
        iteration++;
>>>>>>> 0a01332d
    }).then(() => {
        // Notice we can chain it because it's a Promise,
        // this will run after completion of the promiseWhile Promise!
        return message;
    });
};

/**
 * Attempts to handle a message received from a slack webhook request.
 *
 * The webhook request that we receive doesn't have enough information to richly
 * represent the message in Matrix, so we look up more details.
 *
 * @param {string} channelID Slack channel ID.
 * @param {string} timestamp Timestamp when message was received, in seconds
 *     formatted as a float.
 * @param {Intent} intent Intent for sending messages as the relevant user.
 * @param {string} roomID Matrix room ID associated with channelID.
 */
//SlackHookHandler.prototype.lookupAndSendMessage =
SlackHookHandler.prototype.lookupMessage = function(channelID, timestamp, token) {
    // Look up all messages at the exact timestamp we received.
    // This has microsecond granularity, so should return the message we want.
    var params = {
        method: 'POST',
        form : {
            channel: channelID,
            latest: timestamp,
            oldest: timestamp,
            inclusive: "1",
            token: token,
        },
        uri: "https://slack.com/api/channels.history",
        json: true
    };
    this._main.incRemoteCallCounter("channels.history");
    return rp(params).then((response) => {
        if (!response || !response.messages || response.messages.length === 0) {
            log.warn("Could not find history: " + response);
            return undefined;
        }
        if (response.messages.length != 1) {
            // Just laziness.
            // If we get unlucky and two messages were sent at exactly the
            // same microsecond, we could parse them all, filter by user,
            // filter by whether they have attachments, and such, and pick
            // the right message. But this is unlikely, and I'm lazy, so
            // we'll just drop the message...
            log.warn("Really unlucky, got multiple messages at same" +
                " microsecond, dropping:" + response);
            return undefined;
        }
        var message = response.messages[0];
        log.debug("Looked up message from history as " + JSON.stringify(message));

        if (message.subtype === "file_share" && shouldFetchContent(message.file)) {
            return this.fetchFileContent(message.file, token).then((content) => {
                message.file._content = content;
                return message;
            });
        }
        return message;
    });
}

// Return true if we ought to fetch the content of the given file object
function shouldFetchContent(file) {
    if (!file) return false;
    if (file.mimetype && file.mimetype.indexOf("image/") === 0) return true;
    return false;
}

/**
 * Enables public sharing on the given file object then fetches its content.
 *
 * @param {Object} file A slack 'message.file' data object
 * @param {string} token A slack API token that has 'files:write:user' scope
 * @return {Promise<string>} A Promise of file contents
 */
SlackHookHandler.prototype.fetchFileContent = function(file, token) {
    this._main.incRemoteCallCounter("files.sharedPublicURL");
    return rp({
        method: 'POST',
        form : {
            file: file.id,
            token: token,
        },
        uri: "https://slack.com/api/files.sharedPublicURL",
        json: true
    }).then((response) => {
        if (!response || !response.file || !response.file.permalink_public) {
            log.warn("Could not find sharedPublichURL: " + JSON.stringify(response));
            return undefined;
        }

        var pub_secret = file.permalink_public.match(/https?:\/\/slack-files.com\/[^-]*-[^-]*-(.*)/);
        var public_file_url = file.permalink_public;
        // try to get direct link to image
        if (pub_secret != undefined && pub_secret.length > 0) {
            public_file_url = file.url_private + "?pub_secret=" + pub_secret[1];
        }

        return rp({
            uri: public_file_url,
            resolveWithFullResponse: true,
            encoding: null
        });
    }).then((response) => {
        var content = response.body;
        log.debug("Successfully fetched file " + file.id +
                    " content (" + content.length + " bytes)");
        return content;
    });
}

module.exports = SlackHookHandler;<|MERGE_RESOLUTION|>--- conflicted
+++ resolved
@@ -346,13 +346,8 @@
         return rp(channelsInfoApiParams).then((response) => {
             const user_id = main.getUserId(id, message.team_domain);
             if (response && response.user && response.user.name) {
-<<<<<<< HEAD
                 log.info("users.info: " + id + " mapped to " + response.user.name);
-=======
-                console.log("users.info: " + id + " mapped to " + response.user.name);
-
                 const pill = `[${response.user.name}](https://matrix.to/#/${user_id})`;
->>>>>>> 0a01332d
                 message.text = message.text.replace(/<@(\w+)\|?\w*?>/, response.user.name);
                 message.markdownText = message.markdownText.replace(
                     /<@(\w+)\|?\w*?>/,
@@ -360,16 +355,7 @@
                 );
                 return;
             }
-<<<<<<< HEAD
-            else {
-                log.info("users.info returned no result for " + id);
-            }
-            iteration++;
-            }).catch((err) => {
-               log.error("Caught error " + err);
-            });
-=======
-            console.log(`users.info returned no result for ${id} Response:`, response);
+            log.warn(`users.info returned no result for ${id} Response:`, response);
             // Fallback to checking the user store.
             var store = this.getUserStore();
             return store.select({id: user_id});
@@ -377,7 +363,7 @@
             if (result === undefined) {
                 return;
             }
-            console.log(`${user_id} did ${result.length > 0 ? "not" : ""} an entry`);
+            log.debug(`${user_id} did ${result.length > 0 ? "not" : ""} an entry`);
             if (result.length) {
                 // It's possible not to have a displayname set.
                 const name = result[0].display_name || result[0].id;
@@ -390,10 +376,9 @@
                 );
             }
         }).catch((err) => {
-            console.log("Caught error " + err);
+            log.error("Caught error " + err);
         });
         iteration++;
->>>>>>> 0a01332d
     }).then(() => {
         // Notice we can chain it because it's a Promise,
         // this will run after completion of the promiseWhile Promise!
