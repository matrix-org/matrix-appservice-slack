--- conflicted
+++ resolved
@@ -90,12 +90,12 @@
     desc: "list the linked rooms",
     func: function(bridge, args, respond) {
         bridge._rooms.forEach((room) => {
-            respond("-c=" + room.slack_channel_id + " -r=" + room.matrix_room_id);
+            respond("-c=" + room.getSlackChannelId() +
+                    " -r=" + room.getMatrixRoomId());
         });
     },
 });
 
-<<<<<<< HEAD
 adminCommands.link = new AdminCommand({
     desc: "connect a Matrix and a Slack room together",
     opts: {
@@ -131,15 +131,6 @@
             ()  => { respond("Unlinked") },
             (e) => { respond("Cannot unlink - " + e) }
         );
-=======
-adminCommands.list = new AdminCommand({
-    desc: "list the linked rooms",
-    func: function(bridge, args, respond) {
-        bridge._rooms.forEach((room) => {
-            respond("-c=" + room.getSlackChannelId() +
-                    " -r=" + room.getMatrixRoomId());
-        });
->>>>>>> 7be45909
     },
 });
 
