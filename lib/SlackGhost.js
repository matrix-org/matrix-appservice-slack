--- conflicted
+++ resolved
@@ -4,11 +4,8 @@
 var https = require('https');
 var rp = require('request-promise');
 var slackdown = require('Slackdown');
-<<<<<<< HEAD
-var substitutions = require("./substitutions");
-=======
+const substitutions = require("./substitutions");
 const log = require("matrix-appservice-bridge").Logging.get("SlackGhost");
->>>>>>> 5c801bd8
 
 // How long in milliseconds to cache user info lookups.
 var USER_CACHE_TIMEOUT = 10 * 60 * 1000;  // 10 minutes
@@ -52,7 +49,7 @@
 };
 
 SlackGhost.prototype.update = function(message, room) {
-    console.log("Updating user information for " + message.user_id);
+    log.info("Updating user information for " + message.user_id);
     return Promise.all([
         this.updateDisplayname(message, room).catch((e) => {
             log.error("Failed to update ghost displayname:", e);
@@ -118,7 +115,7 @@
         json: true,
     }).then((response) => {
         if (!response.user || !response.user.profile) {
-            console.error("Failed to get user profile", response);
+            log.error("Failed to get user profile", response);
             return;
         };
 
